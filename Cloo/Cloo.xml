<?xml version="1.0"?>
<doc>
    <assembly>
        <name>Cloo</name>
    </assembly>
    <members>
        <member name="T:Cloo.ComputeObject">
            <summary>
            Represents an OpenCL object.
            </summary>
            <remarks> For the purposes of Cloo an OpenCL object is an object that is identified by its handle in the OpenCL environment. </remarks>
        </member>
        <member name="M:Cloo.ComputeObject.Equals(System.Object,System.Object)">
            <summary>
            Checks if two <c>object</c>s are equal. These <c>object</c>s must be cast from <c>ComputeObject</c>s.
            </summary>
            <param name="objA"> The first <c>object</c> to compare. </param>
            <param name="objB"> The second <c>object</c> to compare. </param>
            <returns> <c>true</c> if the <c>object</c>s are equal otherwise <c>false</c>. </returns>
        </member>
        <member name="M:Cloo.ComputeObject.Equals(System.Object)">
            <summary>
            Checks if the <c>ComputeObject</c> is equal to a specified <c>ComputeObject</c> cast to an <c>object</c>.
            </summary>
            <param name="obj"> The specified <c>object</c> to compare the <c>ComputeObject</c> with. </param>
            <returns> <c>true</c> if the <c>ComputeObject</c> is equal with <paramref name="obj"/> otherwise <c>false</c>. </returns>
        </member>
        <member name="M:Cloo.ComputeObject.Equals(Cloo.ComputeObject)">
            <summary>
            Checks if the <c>ComputeObject</c> is equal to a specified <c>ComputeObject</c>.
            </summary>
            <param name="obj"> The specified <c>ComputeObject</c> to compare the <c>ComputeObject</c> with. </param>
            <returns> <c>true</c> if the <c>ComputeObject</c> is equal with <paramref name="obj"/> otherwise <c>false</c>. </returns>
        </member>
        <member name="M:Cloo.ComputeObject.GetHashCode">
            <summary>
            Gets the hash code of the <c>ComputeObject</c>.
            </summary>
            <returns> The hash code of the <c>ComputeObject</c>. </returns>
        </member>
        <member name="M:Cloo.ComputeObject.ToString">
            <summary>
            Gets the string representation of the <c>ComputeObject</c>.
            </summary>
            <returns> The string representation of the <c>ComputeObject</c>. </returns>
        </member>
        <member name="P:Cloo.ComputeObject.Handle">
            <summary>
            Gets or sets (protected) the handle of the <c>ComputeObject</c>.
            </summary>
        </member>
        <member name="T:Cloo.ComputePlatform">
            <summary>
            Represents an OpenCL platform.
            </summary>
            <remarks> The host plus a collection of devices managed by the OpenCL framework that allow an application to share resources and execute kernels on devices in the platform. </remarks>
            <seealso cref="T:Cloo.ComputeDevice"/>
            <seealso cref="T:Cloo.ComputeKernel"/>
            <seealso cref="T:Cloo.ComputeResource"/>
        </member>
        <member name="M:Cloo.ComputePlatform.GetByHandle(System.IntPtr)">
            <summary>
            Gets a <c>ComputePlatform</c> of a specified handle.
            </summary>
            <param name="handle"> The handle of the queried <c>ComputePlatform</c>. </param>
            <returns> The <c>ComputePlatform</c> of the matching handle or <c>null</c> if none matches. </returns>
        </member>
        <member name="M:Cloo.ComputePlatform.GetByName(System.String)">
            <summary>
            Gets the first matching <c>ComputePlatform</c> of a specified name.
            </summary>
            <param name="platformName"> The name of the queried <c>ComputePlatform</c>. </param>
            <returns> The first <c>ComputePlatform</c> of the specified name or <c>null</c> if none matches. </returns>
        </member>
        <member name="M:Cloo.ComputePlatform.GetByVendor(System.String)">
            <summary>
            Gets the first matching <c>ComputePlatform</c> of a specified vendor.
            </summary>
            <param name="platformVendor"> The vendor of the queried <c>ComputePlatform</c>. </param>
            <returns> The first <c>ComputePlatform</c> of the specified vendor or <c>null</c> if none matches. </returns>
        </member>
        <member name="M:Cloo.ComputePlatform.QueryDevices">
            <summary>
            Gets a read-only collection of available <c>ComputeDevice</c>s on the <c>ComputePlatform</c>.
            </summary>
            <returns> A read-only collection of the available <c>ComputeDevice</c>s on the <c>ComputePlatform</c>. </returns>
            <remarks> This method resets the <c>ComputePlatform.Devices</c>. This is useful if one or more of them become unavailable (<c>ComputeDevice.Available</c> is <c>false</c>) after a <c>ComputeContext</c> and <c>ComputeCommandQueue</c>s that use the <c>ComputeDevice</c> have been created and commands have been queued to them. Further calls will trigger an <c>OutOfResourcesComputeException</c> until this method is executed. You will also need to recreate any <c>ComputeResource</c> that was created on the no longer available <c>ComputeDevice</c>. </remarks>
        </member>
        <member name="M:Cloo.ComputePlatform.ToString">
            <summary>
            Gets the string representation of the <c>ComputePlatform</c>.
            </summary>
            <returns> The string representation of the <c>ComputePlatform</c>. </returns>
        </member>
        <member name="P:Cloo.ComputePlatform.Devices">
            <summary>
            Gets a read-only collection of <c>ComputeDevice</c>s available on the <c>ComputePlatform</c>.
            </summary>
        </member>
        <member name="P:Cloo.ComputePlatform.Extensions">
            <summary>
            Gets a read-only collection of extension names supported by the <c>ComputePlatform</c>.
            </summary>
        </member>
<<<<<<< HEAD
        <member name="P:Cloo.ComputePlatform.Name">
=======
        <member name="P:Cloo.ComputeEvent.Context">
            <summary>
            Gets the <c>ComputeContext</c> associated with the <c>ComputeEvent</c>
            </summary>
        </member>
        <member name="P:Cloo.ComputeEvent.ExecutionStatus">
>>>>>>> c2247f2b
            <summary>
            Gets the <c>ComputePlatform</c> name.
            </summary>
        </member>
        <member name="P:Cloo.ComputePlatform.Platforms">
            <summary>
            Gets a read-only collection of available <c>ComputePlatform</c>s.
            </summary>
        </member>
        <member name="P:Cloo.ComputePlatform.Profile">
            <summary>
            Gets the name of the profile supported by the <c>ComputePlatform</c>.
            </summary>
        </member>
        <member name="P:Cloo.ComputePlatform.Vendor">
            <summary>
            Gets the <c>ComputePlatform</c> vendor.
            </summary>
        </member>
        <member name="P:Cloo.ComputePlatform.Version">
            <summary>
            Gets the OpenCL version supported by the <c>ComputePlatform</c>.
            </summary>
        </member>
        <member name="T:Cloo.Tools">
            <summary>
            Contains various helper methods.
            </summary>
        </member>
        <member name="T:Cloo.ComputeSampler">
            <summary>
            Represents an OpenCL sampler.
            </summary>
            <remarks> An object that describes how to sample an image when the image is read in the kernel. The image read functions take a sampler as an argument. The sampler specifies the image addressing-mode i.e. how out-of-range image coordinates are handled, the filtering mode, and whether the input image coordinate is a normalized or unnormalized value. </remarks>
            <seealso cref="T:Cloo.ComputeImage"/>
        </member>
        <member name="T:Cloo.ComputeResource">
            <summary>
            Represents an OpenCL resource.
            </summary>
            <remarks> An OpenCL resource is an OpenCL object that can be created and destroyed by the application. </remarks>
            <seealso cref="T:Cloo.ComputeObject"/>
        </member>
        <member name="M:Cloo.ComputeResource.Dispose">
            <summary>
            Destroys the <c>ComputeResource</c> and frees its accompanying OpenCL resources.
            </summary>
        </member>
        <member name="M:Cloo.ComputeSampler.#ctor(Cloo.ComputeContext,System.Boolean,Cloo.ComputeImageAddressing,Cloo.ComputeImageFiltering)">
            <summary>
            Creates a new <c>ComputeSampler</c>.
            </summary>
            <param name="context"> A <c>ComputeContext</c>. </param>
            <param name="normalizedCoords"> The usage state of normalized coordinates when accessing a <c>ComputeImage</c> in a <c>ComputeKernel</c>. </param>
            <param name="addressing"> The <c>ComputeImageAddressing</c> mode of the <c>ComputeSampler</c>. Specifies how out-of-range image coordinates are handled while reading. </param>
            <param name="filtering"> The <c>ComputeImageFiltering</c> mode of the <c>ComputeSampler</c>. Specifies the type of filter that must be applied when reading data from an image. </param>
        </member>
        <member name="M:Cloo.ComputeSampler.ToString">
            <summary>
            Gets the string representation of the <c>ComputeSampler</c>.
            </summary>
            <returns> The string representation of the <c>ComputeSampler</c>. </returns>
        </member>
        <member name="P:Cloo.ComputeSampler.Context">
            <summary>
            Gets the <c>ComputeContext</c> of the <c>ComputeSampler</c>.
            </summary>
        </member>
        <member name="P:Cloo.ComputeSampler.Addressing">
            <summary>
            Gets the <c>ComputeImageAddressing</c> mode of the <c>ComputeSampler</c>.
            </summary>
        </member>
        <member name="P:Cloo.ComputeSampler.Filtering">
            <summary>
            Gets the <c>ComputeImageFiltering</c> mode of the <c>ComputeSampler</c>.
            </summary>
        </member>
        <member name="P:Cloo.ComputeSampler.NormalizedCoords">
            <summary>
            Gets the state of usage of normalized x, y and z coordinates when accessing a <c>ComputeImage</c> in a <c>ComputeKernel</c> through the <c>ComputeSampler</c>.
            </summary>
        </member>
        <member name="T:Cloo.ComputeEventList">
            <summary>
            Represents a list of <c>ComputeEvent</c>s.
            </summary>
            <seealso cref="T:Cloo.ComputeCommandQueue"/>
            <seealso cref="T:Cloo.ComputeEvent"/>
        </member>
        <member name="M:Cloo.ComputeEventList.#ctor">
            <summary>
            Creates an empty <c>ComputeEventList</c>.
            </summary>
        </member>
        <member name="M:Cloo.ComputeEventList.#ctor(System.Collections.Generic.IList{Cloo.ComputeEvent})">
            <summary>
            Creates a new <c>ComputeEventList</c> from an existing list of <c>ComputeEvent</c>s.
            </summary>
            <param name="events"> A list of <c>ComputeEvent</c>s. </param>
        </member>
        <member name="M:Cloo.ComputeEventList.Wait">
            <summary>
            Waits on the host thread for the <c>ComputeEvent</c>s in the <c>ComputeEventList</c> to complete.
            </summary>
        </member>
        <member name="T:Cloo.ComputeKernel">
            <summary>
            Represents an OpenCL kernel.
            </summary>
            <remarks> A kernel object encapsulates a specific kernel function declared in a program and the argument values to be used when executing this kernel function. </remarks>
            <seealso cref="T:Cloo.ComputeCommandQueue"/>
            <seealso cref="T:Cloo.ComputeProgram"/>
        </member>
        <member name="M:Cloo.ComputeKernel.GetLocalMemorySize(Cloo.ComputeDevice)">
            <summary>
            Gets the amount of local memory in bytes used by the <c>ComputeKernel</c>.
            </summary>
            <param name="device"> One of the <c>ComputeKernel.Program.Device</c>s. </param>
            <returns> The amount of local memory in bytes used by the <c>ComputeKernel</c>. </returns>
        </member>
        <member name="M:Cloo.ComputeKernel.GetCompileWorkGroupSize(Cloo.ComputeDevice)">
            <summary>
            Gets the compile work-group size specified by the <c>__attribute__((reqd_work_group_size(X, Y, Z)))</c> qualifier.
            </summary>
            <param name="device"> One of the <c>ComputeKernel.Program.Device</c>s. </param>
            <returns> The compile work-group size specified by the <c>__attribute__((reqd_work_group_size(X, Y, Z)))</c> qualifier. If such qualifier is not specified, (0, 0, 0) is returned. </returns>
        </member>
        <member name="M:Cloo.ComputeKernel.GetWorkGroupSize(Cloo.ComputeDevice)">
            <summary>
            Gets the maximum work-group size that can be used to execute the <c>ComputeKernel</c> on a <c>ComputeDevice</c>.
            </summary>
            <param name="device"> One of the <c>ComputeKernel.Program.Device</c>s. </param>
            <returns> The maximum work-group size that can be used to execute the <c>ComputeKernel</c> on <paramref name="device"/>. </returns>
        </member>
        <member name="M:Cloo.ComputeKernel.SetArgument(System.Int32,System.IntPtr,System.IntPtr)">
            <summary>
            Sets a value argument of the <c>ComputeKernel</c>.
            </summary>
            <param name="index"> The argument index. </param>
            <param name="dataSize"> The size of the argument data in bytes. </param>
            <param name="dataAddr"> A pointer to the data that should be used as the argument value. </param>
            <remarks> Arguments to the kernel are referred by indices that go from 0 for the leftmost argument to n-1, where n is the total number of arguments declared by a kernel. </remarks>
        </member>
        <member name="M:Cloo.ComputeKernel.SetLocalArgument(System.Int32,System.Int64)">
            <summary>
            Sets the size in bytes of an argument specfied with the <c>local</c> address space qualifier.
            </summary>
<<<<<<< HEAD
=======
            <remarks> The environment within which the kernels execute and the domain in which synchronization and memory management is defined. </remarks>
            <br/>
            <example> 
            This example shows how to create a <c>ComputeContext</c> that is able to share data with an OpenGL context in a Microsoft Windows OS:
            <code>
            [DllImport("opengl32.dll")]
            extern static IntPtr wglGetCurrentDC();
            // ...
            IntPtr deviceContextHandle = wglGetCurrentDC();
            ComputePlatform platform = ComputePlatform.GetByName(nameOfPlatformCapableOfCLGLInterop);
            ComputeContextProperty p1 = new ComputeContextProperty(ComputeContextPropertyName.Platform, platform.Handle);
            ComputeContextProperty p2 = new ComputeContextProperty(ComputeContextPropertyName.CL_GL_CONTEXT_KHR, openGLContextHandle);
            ComputeContextProperty p3 = new ComputeContextProperty(ComputeContextPropertyName.CL_WGL_HDC_KHR, deviceContextHandle);
            ComputeContextPropertyList cpl = new ComputeContextPropertyList(new ComputeContextProperty[] { p1, p2, p3 });
            ComputeContext context = new ComputeContext(ComputeDeviceTypes.Gpu, cpl, null, IntPtr.Zero);
            </code>
            </example>
            <seealso cref="T:Cloo.ComputeDevice"/>
            <seealso cref="T:Cloo.ComputePlatform"/>
        </member>
        <member name="M:Cloo.ComputeContext.#ctor(System.Collections.Generic.ICollection{Cloo.ComputeDevice},Cloo.ComputeContextPropertyList,Cloo.ComputeContextNotifier,System.IntPtr)">
            <summary>
            Creates a new <c>ComputeContext</c> on a collection of <c>ComputeDevice</c>s.
            </summary>
            <param name="devices"> A collection of <c>ComputeDevice</c>s to associate with the <c>ComputeContext</c>. </param>
            <param name="properties"> A <c>ComputeContextPropertyList</c> of the <c>ComputeContext</c>. </param>
            <param name="notify"> A delegate instance that represents a reference to a notification routine. This routine is a callback function that will be used by the OpenCL implementation to report information on errors that occur in the <c>ComputeContext</c>. The callback function may be called asynchronously by the OpenCL implementation. It is the application's responsibility to ensure that the callback function is thread-safe and that the delegate instance doesn't get collected by the Garbage Collector until <c>ComputeContext</c> is disposed. If <paramref name="notify"/> is <c>null</c>, no callback function is registered. </param>
            <param name="notifyDataPtr"> Optional user data that will be passed to <paramref name="notify"/>. </param>
        </member>
        <member name="M:Cloo.ComputeContext.#ctor(Cloo.ComputeDeviceTypes,Cloo.ComputeContextPropertyList,Cloo.ComputeContextNotifier,System.IntPtr)">
            <summary>
            Creates a new <c>ComputeContext</c> on all the <c>ComputeDevice</c>s that match the specified <c>ComputeDeviceTypes</c>.
            </summary>
            <param name="deviceType"> A bit-field that identifies the type of <c>ComputeDevice</c> to associate with the <c>ComputeContext</c>. </param>
            <param name="properties"> A <c>ComputeContextPropertyList</c> of the <c>ComputeContext</c>. </param>
            <param name="notify"> A callback function that can be registered by the application. This callback function will be used by the OpenCL implementation to report information on errors that occur in the <c>ComputeContext</c>. This callback function may be called asynchronously by the OpenCL implementation. It is the application's responsibility to ensure that the callback function is thread-safe. If <paramref name="notify"/> is <c>null</c>, no callback function is registered. </param>
            <param name="userDataPtr"> Optional user data that will be passed to <paramref name="notify"/>. </param>
        </member>
        <member name="M:Cloo.ComputeContext.ToString">
            <summary>
            Gets the string representation of the <c>ComputeContext</c>.
            </summary>
            <returns> The string representation of the <c>ComputeContext</c>. </returns>
        </member>
        <member name="P:Cloo.ComputeContext.Devices">
            <summary>
            Gets a read-only collection of the <c>ComputeDevice</c>s of the <c>ComputeContext</c>.
            </summary>
        </member>
        <member name="P:Cloo.ComputeContext.Platform">
            <summary>
            Gets the <c>ComputePlatform</c> of the <c>ComputeContext</c>.
            </summary>
        </member>
        <member name="P:Cloo.ComputeContext.Properties">
            <summary>
            Gets a collection of <c>ComputeContextProperty</c>s of the <c>ComputeContext</c>.
            </summary>
        </member>
        <member name="T:Cloo.ComputeContextNotifier">
            <summary>
            A callback function that can be registered by the application to report information on errors that occur in the <c>ComputeContext</c>.
            </summary>
            <param name="errorInfo"> An error string. </param>
            <param name="clDataPtr"> A pointer to binary data that is returned by the OpenCL implementation that can be used to log additional information helpful in debugging the error.</param>
            <param name="clDataSize"> The size of the binary data that is returned by the OpenCL. </param>
            <param name="userDataPtr"> The pointer to the optional user data specified in <paramref name="notifyDataPtr"/> argument of <c>ComputeContext</c> constructor. </param>
            <remarks> This callback function may be called asynchronously by the OpenCL implementation. It is the application's responsibility to ensure that the callback function is thread-safe. </remarks>
        </member>
        <member name="T:Cloo.ComputeContextProperty">
            <summary>
            Represents an OpenCL context property.
            </summary>
            <remarks> An OpenCL context property is a (name, value) data pair. </remarks>
        </member>
        <member name="M:Cloo.ComputeContextProperty.#ctor(Cloo.ComputeContextPropertyName,System.IntPtr)">
            <summary>
            Creates a new <c>ComputeContextProperty</c>.
            </summary>
            <param name="name"> The name of the <c>ComputeContextProperty</c>. </param>
            <param name="value"> The value of the created <c>ComputeContextProperty</c>. </param>
        </member>
        <member name="M:Cloo.ComputeContextProperty.ToString">
            <summary>
            Gets the string representation of the <c>ComputeContextProperty</c>.
            </summary>
            <returns> The string representation of the <c>ComputeContextProperty</c>. </returns>
        </member>
        <member name="P:Cloo.ComputeContextProperty.Name">
            <summary>
            Gets the <c>ComputeContextPropertyName</c> of the <c>ComputeContextProperty</c>.
            </summary>
        </member>
        <member name="P:Cloo.ComputeContextProperty.Value">
            <summary>
            Gets the value of the <c>ComputeContextProperty</c>.
            </summary>
        </member>
        <member name="T:Cloo.ComputeKernel">
            <summary>
            Represents an OpenCL kernel.
            </summary>
            <remarks> A kernel object encapsulates a specific kernel function declared in a program and the argument values to be used when executing this kernel function. </remarks>
            <seealso cref="T:Cloo.ComputeCommandQueue"/>
            <seealso cref="T:Cloo.ComputeProgram"/>
        </member>
        <member name="M:Cloo.ComputeKernel.GetLocalMemorySize(Cloo.ComputeDevice)">
            <summary>
            Gets the amount of local memory in bytes used by the <c>ComputeKernel</c>.
            </summary>
            <param name="device"> One of the <c>ComputeKernel.Program.Device</c>s. </param>
            <returns> The amount of local memory in bytes used by the <c>ComputeKernel</c>. </returns>
        </member>
        <member name="M:Cloo.ComputeKernel.GetCompileWorkGroupSize(Cloo.ComputeDevice)">
            <summary>
            Gets the compile work-group size specified by the <c>__attribute__((reqd_work_group_size(X, Y, Z)))</c> qualifier.
            </summary>
            <param name="device"> One of the <c>ComputeKernel.Program.Device</c>s. </param>
            <returns> The compile work-group size specified by the <c>__attribute__((reqd_work_group_size(X, Y, Z)))</c> qualifier. If such qualifier is not specified, (0, 0, 0) is returned. </returns>
        </member>
        <member name="M:Cloo.ComputeKernel.GetWorkGroupSize(Cloo.ComputeDevice)">
            <summary>
            Gets the maximum work-group size that can be used to execute the <c>ComputeKernel</c> on a <c>ComputeDevice</c>.
            </summary>
            <param name="device"> One of the <c>ComputeKernel.Program.Device</c>s. </param>
            <returns> The maximum work-group size that can be used to execute the <c>ComputeKernel</c> on <paramref name="device"/>. </returns>
        </member>
        <member name="M:Cloo.ComputeKernel.SetArgument(System.Int32,System.IntPtr,System.IntPtr)">
            <summary>
            Sets a value argument of the <c>ComputeKernel</c>.
            </summary>
            <param name="index"> The argument index. </param>
            <param name="dataSize"> The size of the argument data in bytes. </param>
            <param name="dataAddr"> A pointer to the data that should be used as the argument value. </param>
            <remarks> Arguments to the kernel are referred by indices that go from 0 for the leftmost argument to n-1, where n is the total number of arguments declared by a kernel. </remarks>
        </member>
        <member name="M:Cloo.ComputeKernel.SetLocalArgument(System.Int32,System.Int64)">
            <summary>
            Sets the size in bytes of an argument specfied with the <c>local</c> address space qualifier.
            </summary>
>>>>>>> c2247f2b
            <param name="index"> The argument index. </param>
            <param name="dataSize"> The size of the argument data in bytes. </param>
            <remarks> Arguments to the kernel are referred by indices that go from 0 for the leftmost argument to n-1, where n is the total number of arguments declared by a kernel. </remarks>
        </member>
        <member name="M:Cloo.ComputeKernel.SetMemoryArgument(System.Int32,Cloo.ComputeMemory)">
            <summary>
            Sets a <c>T*</c>, <c>image2d_t</c> or <c>image3d_t</c> argument of the <c>ComputeKernel</c>.
            </summary>
            <param name="index"> The argument index. </param>
            <param name="memObj"> The <c>ComputeMemory</c> that is passed as the argument. </param>
            <remarks> This method will automatically track <paramref name="memObj"/> to prevent it from being collected by the GC.<br/> Arguments to the kernel are referred by indices that go from 0 for the leftmost argument to n-1, where n is the total number of arguments declared by a kernel. </remarks>
        </member>
        <member name="M:Cloo.ComputeKernel.SetMemoryArgument(System.Int32,Cloo.ComputeMemory,System.Boolean)">
            <summary>
            Sets a <c>T*</c>, <c>image2d_t</c> or <c>image3d_t</c> argument of the <c>ComputeKernel</c>.
            </summary>
            <param name="index"> The argument index. </param>
            <param name="memObj"> The <c>ComputeMemory</c> that is passed as the argument. </param>
            <param name="track"> Specify whether the kernel should prevent garbage collection of the <paramref name="memObj"/> until <c>ComputeKernel</c> execution. This is useful if the application code doesn't refer to <paramref name="memObj"/> after this call or forces a <c>GC.Collect()</c> between this call and the <c>ComputeKernel</c> execution. </param>
            <remarks> Arguments to the kernel are referred by indices that go from 0 for the leftmost argument to n-1, where n is the total number of arguments declared by a kernel. </remarks>
        </member>
        <member name="M:Cloo.ComputeKernel.SetSamplerArgument(System.Int32,Cloo.ComputeSampler)">
            <summary>
            Sets a <c>sampler_t</c> argument of the <c>ComputeKernel</c>.
            </summary>
            <param name="index"> The argument index. </param>
            <param name="sampler"> The <c>ComputeSampler</c> that is passed as the argument. </param>
            <remarks> This method will automatically track <paramref name="sampler"/> to prevent it from being collected by the GC.<br/> Arguments to the kernel are referred by indices that go from 0 for the leftmost argument to n-1, where n is the total number of arguments declared by a kernel. </remarks>
        </member>
        <member name="M:Cloo.ComputeKernel.SetSamplerArgument(System.Int32,Cloo.ComputeSampler,System.Boolean)">
            <summary>
            Sets a <c>sampler_t</c> argument of the <c>ComputeKernel</c>.
            </summary>
            <param name="index"> The argument index. </param>
            <param name="sampler"> The <c>ComputeSampler</c> that is passed as the argument. </param>
            <param name="track"> Specify whether the kernel should prevent garbage collection of the <paramref name="sampler"/> until <c>ComputeKernel</c> execution. This is useful if the application code doesn't refer to <paramref name="sampler"/> after this call or forces a <c>GC.Collect()</c> between this call and the <c>ComputeKernel</c> execution. </param>
            <remarks> Arguments to the kernel are referred by indices that go from 0 for the leftmost argument to n-1, where n is the total number of arguments declared by a kernel. </remarks>
        </member>
        <member name="M:Cloo.ComputeKernel.SetValueArgument``1(System.Int32,``0)">
            <summary>
            Sets a value argument of the <c>ComputeKernel</c>.
            </summary>
            <typeparam name="T"> The type of the argument. </typeparam>
            <param name="index"> The argument index. </param>
            <param name="data"> The data that is passed as the argument value. </param>
            <remarks> Arguments to the kernel are referred by indices that go from 0 for the leftmost argument to n-1, where n is the total number of arguments declared by a kernel. </remarks>
        </member>
        <member name="M:Cloo.ComputeKernel.ToString">
            <summary>
            Gets the string representation of the <c>ComputeKernel</c>.
            </summary>
            <returns> The string representation of the <c>ComputeKernel</c>. </returns>
        </member>
        <member name="P:Cloo.ComputeKernel.Context">
            <summary>
            Gets the <c>ComputeContext</c> associated with the <c>ComputeKernel</c>.
            </summary>
        </member>
        <member name="P:Cloo.ComputeKernel.FunctionName">
            <summary>
            Gets the function name of the <c>ComputeKernel</c>.
            </summary>
        </member>
        <member name="P:Cloo.ComputeKernel.Program">
            <summary>
            Gets the <c>ComputeProgram</c> that the <c>ComputeKernel</c> belongs to.
            </summary>
        </member>
        <member name="T:Cloo.ComputeImage2D">
            <summary>
            Represents an OpenCL 2D image.
            </summary>
            <seealso cref="T:Cloo.ComputeImage"/>
        </member>
        <member name="T:Cloo.ComputeImage">
            <summary>
            Represents an OpenCL image.
            </summary>
            <remarks> A memory object that stores a two- or three- dimensional structured array. Image data can only be accessed with read and write functions. The read functions use a sampler. </remarks>
            <seealso cref="T:Cloo.ComputeMemory"/>
            <seealso cref="T:Cloo.ComputeSampler"/>
        </member>
        <member name="T:Cloo.ComputeMemory">
            <summary>
            Represents an OpenCL memory object.
            </summary>
            <remarks> A memory object is a handle to a region of global memory. </remarks>
            <seealso cref="!:ComputeBuffer"/>
            <seealso cref="T:Cloo.ComputeImage"/>
        </member>
        <member name="P:Cloo.ComputeMemory.Context">
            <summary>
            Gets the <c>ComputeContext</c> of the <c>ComputeMemory</c>.
            </summary>
        </member>
        <member name="P:Cloo.ComputeMemory.Flags">
            <summary>
            Gets the <c>ComputeMemoryFlags</c> of the <c>ComputeMemory</c>.
            </summary>
        </member>
        <member name="P:Cloo.ComputeMemory.Size">
            <summary>
            Gets or sets (protected) the size in bytes of the <c>ComputeMemory</c>.
            </summary>
        </member>
        <member name="M:Cloo.ComputeImage.ToString">
            <summary>
            Gets the string representation of the <c>ComputeImage</c>.
            </summary>
            <returns> The string representation of the <c>ComputeImage</c>. </returns>
        </member>
<<<<<<< HEAD
        <member name="P:Cloo.ComputeImage.Depth">
=======
        <member name="M:Cloo.Tools.ParseVersionString(System.String)">
            <summary>
            Parses an OpenCL version string.
            </summary>
            <param name="versionString"> The version string to parse. Must be in the format: <c>OpenCL[space][major_version].[minor_version][space][vendor-specific information]</c>. </param>
            <returns> A <c>Version</c> instance containing the major and minor version from <paramref name="versionString"/>. </returns>
        </member>
        <member name="T:Cloo.ComputeCommandQueue">
>>>>>>> c2247f2b
            <summary>
            Gets or sets (protected) the depth in pixels of the <c>ComputeImage</c>.
            </summary>
        </member>
        <member name="P:Cloo.ComputeImage.ElementSize">
            <summary>
            Gets or sets (protected) the size of the elements (pixels) of the <c>ComputeImage</c>.
            </summary>
        </member>
        <member name="P:Cloo.ComputeImage.Height">
            <summary>
            Gets or sets (protected) the height in pixels of the <c>ComputeImage</c>.
            </summary>
        </member>
        <member name="P:Cloo.ComputeImage.RowPitch">
            <summary>
            Gets or sets (protected) the size in bytes of a row of elements of the <c>ComputeImage</c>.
            </summary>
        </member>
        <member name="P:Cloo.ComputeImage.SlicePitch">
            <summary>
            Gets or sets (protected) the size in bytes of a 2D slice of a <c>ComputeImage3D</c>. For a <c>ComputeImage2D</c> this value is 0.
            </summary>
        </member>
        <member name="P:Cloo.ComputeImage.Width">
            <summary>
            Gets or sets (protected) the width in pixels of the <c>ComputeImage</c>.
            </summary>
        </member>
        <member name="M:Cloo.ComputeImage2D.#ctor(Cloo.ComputeContext,Cloo.ComputeMemoryFlags,Cloo.ComputeImageFormat,System.Int32,System.Int32,System.Int64,System.IntPtr)">
            <summary>
            Creates a new <c>ComputeImage2D</c>.
            </summary>
            <param name="context"> A valid <c>ComputeContext</c> in which the <c>ComputeImage2D</c> is created. </param>
            <param name="flags"> A bit-field that is used to specify allocation and usage information about the <c>ComputeImage2D</c>. </param>
            <param name="format"> A structure that describes the format properties of the <c>ComputeImage2D</c>. </param>
            <param name="width"> The width of the <c>ComputeImage2D</c> in pixels. </param>
            <param name="height"> The height of the <c>ComputeImage2D</c> in pixels. </param>
            <param name="rowPitch"> The size in bytes of each row of elements of the <c>ComputeImage2D</c>. If <paramref name="rowPitch"/> is zero, OpenCL will compute the proper value based on <c>ComputeImage.Width</c> and <c>ComputeImage.ElementSize</c>. </param>
            <param name="data"> The data to initialize the <c>ComputeImage2D</c>. Can be <c>IntPtr.Zero</c>. </param>
        </member>
        <member name="M:Cloo.ComputeImage2D.CreateFromGLRenderbuffer(Cloo.ComputeContext,Cloo.ComputeMemoryFlags,System.Int32)">
            <summary>
            Creates a new <c>ComputeImage2D</c> from an OpenGL renderbuffer object.
            </summary>
            <param name="context"> A <c>ComputeContext</c> with enabled CL/GL sharing. </param>
            <param name="flags"> A bit-field that is used to specify usage information about the <c>ComputeImage2D</c>. Only <c>ComputeMemoryFlags.ReadOnly</c>, <c>ComputeMemoryFlags.WriteOnly</c> and <c>ComputeMemoryFlags.ReadWrite</c> are allowed. </param>
            <param name="renderbufferId"> The OpenGL renderbuffer object id to use. </param>
            <returns> The created <c>ComputeImage2D</c>. </returns>
        </member>
        <member name="M:Cloo.ComputeImage2D.CreateFromGLTexture2D(Cloo.ComputeContext,Cloo.ComputeMemoryFlags,System.Int32,System.Int32,System.Int32)">
            <summary>
            Creates a new <c>ComputeImage2D</c> from an OpenGL 2D texture object.
            </summary>
            <param name="context"> A <c>ComputeContext</c> with enabled CL/GL sharing. </param>
            <param name="flags"> A bit-field that is used to specify usage information about the <c>ComputeImage2D</c>. Only <c>ComputeMemoryFlags.ReadOnly</c>, <c>ComputeMemoryFlags.WriteOnly</c> and <c>ComputeMemoryFlags.ReadWrite</c> are allowed. </param>
            <param name="textureTarget"> One of the following values: GL_TEXTURE_2D, GL_TEXTURE_CUBE_MAP_POSITIVE_X, GL_TEXTURE_CUBE_MAP_POSITIVE_Y, GL_TEXTURE_CUBE_MAP_POSITIVE_Z, GL_TEXTURE_CUBE_MAP_NEGATIVE_X, GL_TEXTURE_CUBE_MAP_NEGATIVE_Y, GL_TEXTURE_CUBE_MAP_NEGATIVE_Z, or GL_TEXTURE_RECTANGLE. Using GL_TEXTURE_RECTANGLE for texture_target requires OpenGL 3.1. Alternatively, GL_TEXTURE_RECTANGLE_ARB may be specified if the OpenGL extension GL_ARB_texture_rectangle is supported. </param>
            <param name="mipLevel"> The mipmap level of the OpenGL 2D texture object to be used. </param>
            <param name="textureId"> The OpenGL 2D texture object id to use. </param>
            <returns> The created <c>ComputeImage2D</c>. </returns>
        </member>
        <member name="M:Cloo.ComputeImage2D.GetSupportedFormats(Cloo.ComputeContext,Cloo.ComputeMemoryFlags)">
            <summary>
            Gets a collection of supported <c>ComputeImage2D</c> <c>ComputeImageFormat</c>s in a <c>ComputeContext</c>.
            </summary>
            <param name="context"> The <c>ComputeContext</c> for which the collection of <c>ComputeImageFormat</c>s is queried. </param>
            <param name="flags"> The <c>ComputeMemoryFlags</c> for which the collection of <c>ComputeImageFormat</c>s is queried. </param>
            <returns> The collection of the required <c>ComputeImageFormat</c>s. </returns>
        </member>
        <member name="T:Cloo.ComputeImage3D">
            <summary>
            Represents an OpenCL 3D image.
            </summary>
            <seealso cref="T:Cloo.ComputeImage"/>
        </member>
        <member name="M:Cloo.ComputeImage3D.#ctor(Cloo.ComputeContext,Cloo.ComputeMemoryFlags,Cloo.ComputeImageFormat,System.Int32,System.Int32,System.Int32,System.Int64,System.Int64,System.IntPtr)">
            <summary>
            Creates a new <c>ComputeImage3D</c>.
            </summary>
            <param name="context"> A valid <c>ComputeContext</c> in which the <c>ComputeImage3D</c> is created. </param>
            <param name="flags"> A bit-field that is used to specify allocation and usage information about the <c>ComputeImage3D</c>. </param>
            <param name="format"> A structure that describes the format properties of the <c>ComputeImage3D</c>. </param>
            <param name="width"> The width of the <c>ComputeImage3D</c> in pixels. </param>
            <param name="height"> The height of the <c>ComputeImage3D</c> in pixels. </param>
            <param name="depth"> The depth of the <c>ComputeImage3D</c> in pixels. </param>
            <param name="rowPitch"> The size in bytes of each row of elements of the <c>ComputeImage3D</c>. If <paramref name="rowPitch"/> is zero, OpenCL will compute the proper value based on <c>ComputeImage.Width</c> and <c>ComputeImage.ElementSize</c>. </param>
            <param name="slicePitch"> The size in bytes of each 2D slice in the <c>ComputeImage3D</c>. If <paramref name="slicePitch"/> is zero, OpenCL will compute the proper value based on <c>ComputeImage.RowPitch</c> and <c>ComputeImage.Height</c>. </param>
            <param name="data"> The data to initialize the <c>ComputeImage3D</c>. Can be <c>IntPtr.Zero</c>. </param>
        </member>
        <member name="M:Cloo.ComputeImage3D.CreateFromGLTexture3D(Cloo.ComputeContext,Cloo.ComputeMemoryFlags,System.Int32,System.Int32,System.Int32)">
            <summary>
            Creates a new <c>ComputeImage3D</c> from an OpenGL 3D texture object.
            </summary>
            <param name="context"> A <c>ComputeContext</c> with enabled CL/GL sharing. </param>
            <param name="flags"> A bit-field that is used to specify usage information about the <c>ComputeImage3D</c>. Only <c>ComputeMemoryFlags.ReadOnly</c>, <c>ComputeMemoryFlags.WriteOnly</c> and <c>ComputeMemoryFlags.ReadWrite</c> are allowed. </param>
            <param name="textureTarget"> The image type of texture. Must be GL_TEXTURE_3D. </param>
            <param name="mipLevel"> The mipmap level of the OpenGL 2D texture object to be used. </param>
            <param name="textureId"> The OpenGL 2D texture object id to use. </param>
            <returns> The created <c>ComputeImage2D</c>. </returns>
        </member>
        <member name="M:Cloo.ComputeImage3D.GetSupportedFormats(Cloo.ComputeContext,Cloo.ComputeMemoryFlags)">
            <summary>
            Gets a collection of supported <c>ComputeImage3D</c> <c>ComputeImageFormat</c>s in a <c>ComputeContext</c>.
            </summary>
            <param name="context"> The <c>ComputeContext</c> for which the collection of <c>ComputeImageFormat</c>s is queried. </param>
            <param name="flags"> The <c>ComputeMemoryFlags</c> for which the collection of <c>ComputeImageFormat</c>s is queried. </param>
            <returns> The collection of the required <c>ComputeImageFormat</c>s. </returns>
        </member>
        <member name="T:Cloo.Bindings.CL11">
            <summary>
            Contains bindings to the OpenCL 1.1 functions.
            </summary>
            <remarks> See the OpenCL specification for documentation regarding these functions. </remarks>
        </member>
        <member name="T:Cloo.Bindings.CL10">
            <summary>
            Contains bindings to the OpenCL 1.0 functions.
            </summary>
            <remarks> See the OpenCL specification for documentation regarding these functions. </remarks>
        </member>
        <member name="T:Cloo.ComputeErrorCode">
            <summary>
            The OpenCL error codes.
            </summary>
        </member>
        <member name="T:Cloo.OpenCLVersion">
            <summary>
            The OpenCL version.
            </summary>
        </member>
        <member name="T:Cloo.ComputeBoolean">
            <summary>
            The OpenCL boolean values expressed as ints.
            </summary>
        </member>
        <member name="T:Cloo.ComputePlatformInfo">
            <summary>
            The platform info query symbols.
            </summary>
        </member>
        <member name="T:Cloo.ComputeDeviceTypes">
            <summary>
            The types of devices.
            </summary>
        </member>
        <member name="T:Cloo.ComputeDeviceInfo">
            <summary>
            The device info query symbols.
            </summary>
        </member>
        <member name="T:Cloo.ComputeContextInfo">
            <summary>
            The context info query symbols.
            </summary>
        </member>
        <member name="T:Cloo.ComputeCommandQueueInfo">
            <summary>
            The command-queue info query symbols.
            </summary>
        </member>
        <member name="T:Cloo.ComputeMemoryInfo">
            <summary>
            The memory info query symbols.
            </summary>
        </member>
        <member name="T:Cloo.ComputeImageInfo">
            <summary>
            The image info query symbols.
            </summary>
        </member>
        <member name="T:Cloo.ComputeSamplerInfo">
            <summary>
            The sampler info query symbols.
            </summary>
        </member>
        <member name="T:Cloo.ComputeProgramInfo">
            <summary>
            The program info query symbols.
            </summary>
        </member>
        <member name="T:Cloo.ComputeProgramBuildInfo">
            <summary>
            The program build info query symbols.
            </summary>
        </member>
        <member name="T:Cloo.ComputeKernelInfo">
            <summary>
            The kernel info query symbols.
            </summary>
        </member>
        <member name="T:Cloo.ComputeKernelWorkGroupInfo">
            <summary>
            The kernel work-group info query symbols.
            </summary>
        </member>
        <member name="T:Cloo.ComputeEventInfo">
            <summary>
            The event info query symbols.
            </summary>
        </member>
        <member name="T:Cloo.ComputeCommandProfilingInfo">
            <summary>
            The command profiling info query symbols.
            </summary>
        </member>
        <member name="T:Cloo.ComputeGLTextureInfo">
            <summary>
            The shared CL/GL image/texture info query symbols.
            </summary>
        </member>
        <member name="T:Cloo.ComputeGLContextInfo">
            <summary>
            The shared CL/GL context info query symbols.
            </summary>
        </member>
        <member name="T:Cloo.ComputeImageFormat">
            <summary>
            Represents an OpenCL image format.
            </summary>
            <remarks> This structure defines the type, count and size of the image channels. </remarks>
            <seealso cref="T:Cloo.ComputeImage"/>
        </member>
        <member name="M:Cloo.ComputeImageFormat.#ctor(Cloo.ComputeImageChannelOrder,Cloo.ComputeImageChannelType)">
            <summary>
            Creates a new <c>ComputeImageFormat</c>.
            </summary>
            <param name="channelOrder"> The number of channels and the channel layout i.e. the memory layout in which channels are stored in the <c>ComputeImage</c>. </param>
            <param name="channelType"> The type of the channel data. The number of bits per element determined by the <paramref name="channelType"/> and <paramref name="channelOrder"/> must be a power of two. </param>
        </member>
        <member name="P:Cloo.ComputeImageFormat.ChannelOrder">
            <summary>
            Gets the <c>ComputeImageChannleOrder</c> of the <c>ComputeImage</c>.
            </summary>
        </member>
        <member name="P:Cloo.ComputeImageFormat.ChannelType">
            <summary>
            Gets the <c>ComputeImageChannelType</c> of the <c>ComputeImage</c>.
            </summary>
        </member>
        <member name="T:Cloo.ComputeDevice">
            <summary>
            Represents an OpenCL device.
            </summary>
            <remarks> A device is a collection of compute units. A command-queue is used to queue commands to a device. Examples of commands include executing kernels, or reading and writing memory objects. OpenCL devices typically correspond to a GPU, a multi-core CPU, and other processors such as DSPs and the Cell/B.E. processor. </remarks>
            <seealso cref="T:Cloo.ComputeCommandQueue"/>
            <seealso cref="T:Cloo.ComputeKernel"/>
            <seealso cref="T:Cloo.ComputeMemory"/>
            <seealso cref="T:Cloo.ComputePlatform"/>
        </member>
        <member name="M:Cloo.ComputeDevice.ToString">
            <summary>
            Gets the string representation of the <c>ComputeDevice</c>.
            </summary>
            <returns> The string representation of the <c>ComputeDevice</c>. </returns>
        </member>
        <member name="P:Cloo.ComputeDevice.AddressBits">
            <summary>
            Gets the default <c>ComputeDevice</c> address space size in bits.
            </summary>
            <remarks> Currently supported values are 32 or 64 bits. </remarks>
        </member>
        <member name="P:Cloo.ComputeDevice.Available">
            <summary>
            Gets the availability state of the <c>ComputeDevice</c>.
            </summary>
            <remarks> Is <c>true</c> if the <c>ComputeDevice</c> is available and <c>false</c> if the <c>ComputeDevice</c> is not available. </remarks>
        </member>
        <member name="P:Cloo.ComputeDevice.CommandQueueFlags">
            <summary>
            Gets the <c>ComputeCommandQueueFlags</c> supported by the <c>ComputeDevice</c>.
            </summary>
        </member>
        <member name="P:Cloo.ComputeDevice.CompilerAvailable">
            <summary>
            Gets the availability state of the OpenCL compiler of the <c>ComputeDevice.Platform</c>.
            </summary>
            <remarks> Is <c>false</c> if the implementation does not have a compiler available to compile the program source. Is <c>true</c> if the compiler is available. This can be <c>false</c> for the embededed platform profile only. </remarks>
        </member>
        <member name="P:Cloo.ComputeDevice.DriverVersion">
            <summary>
            Gets the OpenCL software driver version string of the <c>ComputeDevice</c>.
            </summary>
            <remarks> The version string is in the form <c>major_number.minor_number</c>. </remarks>
        </member>
        <member name="P:Cloo.ComputeDevice.EndianLittle">
            <summary>
            Gets the endianness of the <c>ComputeDevice</c>.
            </summary>
            <remarks> Is <c>true</c> if the <c>ComputeDevice</c> is a little endian device and <c>false</c> otherwise. </remarks>
        </member>
        <member name="P:Cloo.ComputeDevice.ErrorCorrectionSupport">
            <summary>
            Gets the error correction support state of the <c>ComputeDevice</c>.
            </summary>
            <remarks> Is <c>true</c> if the <c>ComputeDevice</c> implements error correction for the memories, caches, registers etc. Is <c>false</c> if the <c>ComputeDevice</c> does not implement error correction. This can be a requirement for certain clients of OpenCL. </remarks>
        </member>
        <member name="P:Cloo.ComputeDevice.ExecutionCapabilities">
            <summary>
            Gets the <c>ComputeDeviceExecutionCapabilities</c> of the <c>ComputeDevice</c>.
            </summary>
        </member>
        <member name="P:Cloo.ComputeDevice.Extensions">
            <summary>
            Gets a read-only collection of names of extensions that the <c>ComputeDevice</c> supports.
            </summary>
        </member>
        <member name="P:Cloo.ComputeDevice.GlobalMemoryCacheLineSize">
            <summary>
            Gets the size of the global <c>ComputeDevice</c> memory cache line in bytes.
            </summary>
        </member>
        <member name="P:Cloo.ComputeDevice.GlobalMemoryCacheSize">
            <summary>
            Gets the size of the global <c>ComputeDevice</c> memory cache in bytes.
            </summary>
        </member>
        <member name="P:Cloo.ComputeDevice.GlobalMemoryCacheType">
            <summary>
            Gets the <c>ComputeDeviceMemoryCacheType</c> of the <c>ComputeDevice</c>.
            </summary>
<<<<<<< HEAD
=======
            <param name="devices"> A subset or all of the <c>ComputeProgram.Devices</c>. If <paramref name="devices"/> is <c>null</c>, the executable is built for every item of the <c>ComputeProgram.Devices</c> for which a source or a binary has been loaded. </param>
            <param name="options"> A set of options for the OpenCL compiler. </param>
            <param name="notify"> A delegate instance that represents a reference to a notification routine. This routine is a callback function that an application can register and which will be called when the program executable has been built (successfully or unsuccessfully). If <paramref name="notify"/> is not <c>null</c>, <c>ComputeProgram.Build</c> does not need to wait for the build to complete and can return immediately. If <paramref name="notify"/> is <c>null</c>, <c>ComputeProgram.Build</c> does not return until the build has completed. The callback function may be called asynchronously by the OpenCL implementation. It is the application's responsibility to ensure that the callback function is thread-safe and that the delegate instance doesn't get collected by the Garbage Collector until the build operation triggers the callback. </param>
            <param name="notifyDataPtr"> Optional user data that will be passed to <paramref name="notify"/>. </param>
>>>>>>> c2247f2b
        </member>
        <member name="P:Cloo.ComputeDevice.GlobalMemorySize">
            <summary>
            Gets the size of the global <c>ComputeDevice</c> memory in bytes.
            </summary>
        </member>
        <member name="P:Cloo.ComputeDevice.Image2DMaxHeight">
            <summary>
            Maximum height of 2D images that the <c>ComputeDevice</c> supports in pixels.
            </summary>
            <remarks> The minimum value is 8192 if <c>ComputeDevice.ImageSupport</c> is <c>true</c>. </remarks>
        </member>
        <member name="P:Cloo.ComputeDevice.Image2DMaxWidth">
            <summary>
            Maximum width of 2D image that the <c>ComputeDevice</c> supports in pixels.
            </summary>
            <remarks> The minimum value is 8192 if <c>ComputeDevice.ImageSupport</c> is <c>true</c>. </remarks>
        </member>
        <member name="P:Cloo.ComputeDevice.Image3DMaxDepth">
            <summary>
            Maximum depth of 3D image the <c>ComputeDevice</c> supports in pixels.
            </summary>
            <remarks> The minimum value is 2048 if <c>ComputeDevice.ImageSupport</c> is <c>true</c>. </remarks>
        </member>
        <member name="P:Cloo.ComputeDevice.Image3DMaxHeight">
            <summary>
            Max height of 3D image the <c>ComputeDevice</c> supports in pixels.
            </summary>
            <remarks> The minimum value is 2048 if <c>ComputeDevice.ImageSupport</c> is <c>true</c>. </remarks>
        </member>
        <member name="P:Cloo.ComputeDevice.Image3DMaxWidth">
            <summary>
            Max width of 3D image the <c>ComputeDevice</c> supports in pixels.
            </summary>
            <remarks> The minimum value is 2048 if <c>ComputeDevice.ImageSupport</c> is <c>true</c>. </remarks>
        </member>
        <member name="P:Cloo.ComputeDevice.ImageSupport">
            <summary>
            Gets the state of image support of the <c>ComputeDevice</c>.
            </summary>
            <remarks> Is <c>true</c> if <c>ComputeImage</c>s are supported by the <c>ComputeDevice</c> and <c>false</c> otherwise. </remarks>
        </member>
        <member name="P:Cloo.ComputeDevice.LocalMemorySize">
            <summary>
            Gets the size of local memory are of the <c>ComputeDevice</c> in bytes.
            </summary>
            <remarks> The minimum value is 16 KB. </remarks>
        </member>
        <member name="P:Cloo.ComputeDevice.LocalMemoryType">
            <summary>
            Gets the <c>ComputeDeviceLocalMemoryType</c> that is supported on the <c>ComputeDevice</c>.
            </summary>
        </member>
        <member name="P:Cloo.ComputeDevice.MaxClockFrequency">
            <summary>
            Gets the maximum configured clock frequency of the <c>ComputeDevice</c> in MHz.
            </summary>
        </member>
        <member name="P:Cloo.ComputeDevice.MaxComputeUnits">
            <summary>
            Gets the number of parallel compute cores on the <c>ComputeDevice</c>.
            </summary>
            <remarks> The minimum value is 1. </remarks>
        </member>
        <member name="P:Cloo.ComputeDevice.MaxConstantArguments">
            <summary>
            Gets the maximum number of arguments declared with the <c>__constant</c> or <c>constant</c> qualifier in a <c>ComputeKernel</c> executing in the <c>ComputeDevice</c>.
            </summary>
            <remarks> The minimum value is 8. </remarks>
        </member>
        <member name="P:Cloo.ComputeDevice.MaxConstantBufferSize">
            <summary>
            Gets the maximum size in bytes of a constant buffer allocation in the <c>ComputeDevice</c> memory.
            </summary>
            <remarks>  The minimum value is 64 KB. </remarks>
        </member>
        <member name="P:Cloo.ComputeDevice.MaxMemoryAllocationSize">
            <summary>
            Gets the maximum size of memory object allocation in the <c>ComputeDevice</c> memory in bytes.
            </summary>
            <remarks> The minimum value is <c>max(ComputeDevice.GlobalMemorySize/4, 128*1024*1024)</c>. </remarks>
        </member>
        <member name="P:Cloo.ComputeDevice.MaxParameterSize">
            <summary>
            Gets the maximum size in bytes of the arguments that can be passed to a <c>ComputeKernel</c> executing in the <c>ComputeDevice</c>.
            </summary>
            <remarks> The minimum value is 256. </remarks>
        </member>
        <member name="P:Cloo.ComputeDevice.MaxReadImageArguments">
            <summary>
            Gets the maximum number of simultaneous <c>ComputeImage</c>s that can be read by a <c>ComputeKernel</c> executing in the <c>ComputeDevice</c>.
            </summary>
            <remarks> The minimum value is 128 if <c>ComputeDevice.ImageSupport</c> is <c>true</c>. </remarks>
        </member>
        <member name="P:Cloo.ComputeDevice.MaxSamplers">
            <summary>
            Gets the maximum number of <c>ComputeSampler</c>s that can be used in a <c>ComputeKernel</c>.
            </summary>
            <remarks> The minimum value is 16 if <c>ComputeDevice.ImageSupport</c> is <c>true</c>. </remarks>
        </member>
        <member name="P:Cloo.ComputeDevice.MaxWorkGroupSize">
            <summary>
            Gets the maximum number of work-items in a work-group executing a <c>ComputeKernel</c> in a <c>ComputeDevice</c> using the data parallel execution model.
            </summary>
            <remarks> The minimum value is 1. </remarks>
        </member>
        <member name="P:Cloo.ComputeDevice.MaxWorkItemDimensions">
            <summary>
            Gets the maximum number of dimensions that specify the global and local work-item IDs used by the data parallel execution model.
            </summary>
            <remarks> The minimum value is 3. </remarks>
        </member>
        <member name="P:Cloo.ComputeDevice.MaxWorkItemSizes">
            <summary>
            Gets the maximum number of work-items that can be specified in each dimension of the <paramref name="globalWorkSize"/> argument of <c>ComputeCommandQueue.Execute</c>.
            </summary>
        </member>
        <member name="P:Cloo.ComputeDevice.MaxWriteImageArguments">
            <summary>
            Gets the maximum number of simultaneous <c>ComputeImage</c>s that can be written to by a <c>ComputeKernel</c> executing in the <c>ComputeDevice</c>.
            </summary>
            <remarks> The minimum value is 8 if <c>ComputeDevice.ImageSupport</c> is <c>true</c>. </remarks>
        </member>
        <member name="P:Cloo.ComputeDevice.MemoryBaseAddressAlignment">
            <summary>
            Gets the alignment in bits of the base address of any <c>ComputeMemory</c> allocated in the <c>ComputeDevice</c> memory.
            </summary>
        </member>
        <member name="P:Cloo.ComputeDevice.MinDataTypeAlignmentSize">
            <summary>
            Gets the smallest alignment in bytes which can be used for any data type allocated in the <c>ComputeDevice</c> memory.
            </summary>
        </member>
        <member name="P:Cloo.ComputeDevice.Name">
            <summary>
            Gets the name of the <c>ComputeDevice</c>.
            </summary>
        </member>
        <member name="P:Cloo.ComputeDevice.Platform">
            <summary>
            Gets the <c>ComputePlatform</c> associated with the <c>ComputeDevice</c>.
            </summary>
        </member>
        <member name="P:Cloo.ComputeDevice.PreferredVectorWidthDouble">
            <summary>
            Gets the <c>ComputeDevice</c>'s preferred native vector width size for vector of <c>double</c>s.
            </summary>
            <remarks> The vector width is defined as the number of scalar elements that can be stored in the vector. </remarks>
        </member>
        <member name="P:Cloo.ComputeDevice.PreferredVectorWidthFloat">
            <summary>
            Gets the <c>ComputeDevice</c>'s preferred native vector width size for vector of <c>float</c>s.
            </summary>
            <remarks> The vector width is defined as the number of scalar elements that can be stored in the vector. </remarks>
        </member>
        <member name="P:Cloo.ComputeDevice.PreferredVectorWidthChar">
            <summary>
            Gets the <c>ComputeDevice</c>'s preferred native vector width size for vector of <c>char</c>s.
            </summary>
            <remarks> The vector width is defined as the number of scalar elements that can be stored in the vector. </remarks>
        </member>
        <member name="P:Cloo.ComputeDevice.PreferredVectorWidthInt">
            <summary>
            Gets the <c>ComputeDevice</c>'s preferred native vector width size for vector of <c>int</c>s.
            </summary>
            <remarks> The vector width is defined as the number of scalar elements that can be stored in the vector. </remarks>
        </member>
        <member name="P:Cloo.ComputeDevice.PreferredVectorWidthLong">
            <summary>
            Gets the <c>ComputeDevice</c>'s preferred native vector width size for vector of <c>long</c>s.
            </summary>
            <remarks> The vector width is defined as the number of scalar elements that can be stored in the vector. </remarks>
        </member>
        <member name="P:Cloo.ComputeDevice.PreferredVectorWidthShort">
            <summary>
            Gets the <c>ComputeDevice</c>'s preferred native vector width size for vector of <c>short</c>s.
            </summary>
            <remarks> The vector width is defined as the number of scalar elements that can be stored in the vector. </remarks>
        </member>
        <member name="P:Cloo.ComputeDevice.Profile">
            <summary>
            Gets the OpenCL profile name supported by the <c>ComputeDevice</c>.
            </summary>
            <remarks> 
            The profile name returned can be one of the following strings:
            <list type="bullets">
            <item>
                <term> FULL_PROFILE </term>
                <description> The <c>ComputeDevice</c> supports the OpenCL specification (functionality defined as part of the core specification and does not require any extensions to be supported). </description>
            </item>
            <item>
                <term> EMBEDDED_PROFILE </term>
                <description> The <c>ComputeDevice</c> supports the OpenCL embedded profile. </description>
            </item>
            </list>
            </remarks>
        </member>
        <member name="P:Cloo.ComputeDevice.ProfilingTimerResolution">
            <summary>
            Gets the resolution of the <c>ComputeDevice</c> timer in nanoseconds.
            </summary>
        </member>
        <member name="P:Cloo.ComputeDevice.SingleCapabilites">
            <summary>
            Gets the <c>ComputeDeviceSingleCapabilities</c> of the <c>ComputeDevice</c>.
            </summary>
        </member>
        <member name="P:Cloo.ComputeDevice.Type">
            <summary>
            Gets the <c>ComputeDeviceTypes</c> of the <c>ComputeDevice</c>.
            </summary>
        </member>
        <member name="P:Cloo.ComputeDevice.Vendor">
            <summary>
            Gets the <c>ComputeDevice</c> vendor name string.
            </summary>
        </member>
        <member name="P:Cloo.ComputeDevice.VendorId">
            <summary>
            Gets a unique <c>ComputeDevice</c> vendor identifier.
            </summary>
            <remarks> An example of a unique device identifier could be the PCIe ID. </remarks>
        </member>
        <member name="P:Cloo.ComputeDevice.Version">
            <summary>
            Gets the OpenCL version supported by the <c>ComputeDevice</c>.
            </summary>
            <remarks> This version string has the following format: <c>OpenCL[space][major_version].[minor_version][space][vendor-specific information]</c> </remarks>
        </member>
        <member name="T:Cloo.ComputeContext">
            <summary>
            Represents an OpenCL context.
            </summary>
            <remarks> The environment within which the kernels execute and the domain in which synchronization and memory management is defined. </remarks>
            <br/>
            <example> 
            This example shows how to create a <c>ComputeContext</c> that is able to share data with an OpenGL context in a Microsoft Windows OS:
            <code>
            [DllImport("opengl32.dll")]
            extern static IntPtr wglGetCurrentDC();
            // ...
            IntPtr deviceContextHandle = wglGetCurrentDC();
            ComputePlatform platform = ComputePlatform.GetByName(nameOfPlatformCapableOfCLGLInterop);
            ComputeContextProperty p1 = new ComputeContextProperty(ComputeContextPropertyName.Platform, platform.Handle);
            ComputeContextProperty p2 = new ComputeContextProperty(ComputeContextPropertyName.CL_GL_CONTEXT_KHR, openGLContextHandle);
            ComputeContextProperty p3 = new ComputeContextProperty(ComputeContextPropertyName.CL_WGL_HDC_KHR, deviceContextHandle);
            ComputeContextPropertyList cpl = new ComputeContextPropertyList(new ComputeContextProperty[] { p1, p2, p3 });
            ComputeContext context = new ComputeContext(ComputeDeviceTypes.Gpu, cpl, null, IntPtr.Zero);
            </code>
            </example>
            <seealso cref="T:Cloo.ComputeDevice"/>
            <seealso cref="T:Cloo.ComputePlatform"/>
        </member>
        <member name="M:Cloo.ComputeContext.#ctor(System.Collections.Generic.ICollection{Cloo.ComputeDevice},Cloo.ComputeContextPropertyList,Cloo.ComputeContextNotifier,System.IntPtr)">
            <summary>
            Creates a new <c>ComputeContext</c> on a collection of <c>ComputeDevice</c>s.
            </summary>
            <param name="devices"> A collection of <c>ComputeDevice</c>s to associate with the <c>ComputeContext</c>. </param>
            <param name="properties"> A <c>ComputeContextPropertyList</c> of the <c>ComputeContext</c>. </param>
            <param name="notify"> A callback function that can be registered by the application. This callback function will be used by the OpenCL implementation to report information on errors that occur in the <c>ComputeContext</c>. This callback function may be called asynchronously by the OpenCL implementation. It is the application's responsibility to ensure that the callback function is thread-safe. If <paramref name="notify"/> is <c>null</c>, no callback function is registered. </param>
            <param name="notifyDataPtr"> Optional user data that will be passed to <paramref name="notify"/>. </param>
        </member>
        <member name="M:Cloo.ComputeContext.#ctor(Cloo.ComputeDeviceTypes,Cloo.ComputeContextPropertyList,Cloo.ComputeContextNotifier,System.IntPtr)">
            <summary>
            Creates a new <c>ComputeContext</c> on all the <c>ComputeDevice</c>s that match the specified <c>ComputeDeviceTypes</c>.
            </summary>
            <param name="deviceType"> A bit-field that identifies the type of <c>ComputeDevice</c> to associate with the <c>ComputeContext</c>. </param>
            <param name="properties"> A <c>ComputeContextPropertyList</c> of the <c>ComputeContext</c>. </param>
            <param name="notify"> A callback function that can be registered by the application. This callback function will be used by the OpenCL implementation to report information on errors that occur in the <c>ComputeContext</c>. This callback function may be called asynchronously by the OpenCL implementation. It is the application's responsibility to ensure that the callback function is thread-safe. If <paramref name="notify"/> is <c>null</c>, no callback function is registered. </param>
            <param name="userDataPtr"> Optional user data that will be passed to <paramref name="notify"/>. </param>
        </member>
        <member name="M:Cloo.ComputeContext.ToString">
            <summary>
            Gets the string representation of the <c>ComputeContext</c>.
            </summary>
            <returns> The string representation of the <c>ComputeContext</c>. </returns>
        </member>
        <member name="P:Cloo.ComputeContext.Devices">
            <summary>
            Gets a read-only collection of the <c>ComputeDevice</c>s of the <c>ComputeContext</c>.
            </summary>
        </member>
        <member name="P:Cloo.ComputeContext.Platform">
            <summary>
            Gets the <c>ComputePlatform</c> of the <c>ComputeContext</c>.
            </summary>
        </member>
        <member name="P:Cloo.ComputeContext.Properties">
            <summary>
            Gets a collection of <c>ComputeContextProperty</c>s of the <c>ComputeContext</c>.
            </summary>
        </member>
        <member name="T:Cloo.ComputeContextNotifier">
            <summary>
            A callback function that can be registered by the application to report information on errors that occur in the <c>ComputeContext</c>.
            </summary>
            <param name="errorInfo"> An error string. </param>
            <param name="clDataPtr"> A pointer to binary data that is returned by the OpenCL implementation that can be used to log additional information helpful in debugging the error.</param>
            <param name="clDataSize"> The size of the binary data that is returned by the OpenCL. </param>
            <param name="userDataPtr"> The pointer to the optional user data specified in <paramref name="notifyDataPtr"/> argument of <c>ComputeContext</c> constructor. </param>
            <remarks> This callback function may be called asynchronously by the OpenCL implementation. It is the application's responsibility to ensure that the callback function is thread-safe. </remarks>
        </member>
        <member name="T:Cloo.ComputeBuffer`1">
            <summary>
            Represents an OpenCL buffer.
            </summary>
            <typeparam name="T"> The type of the elements of the <c>ComputeBuffer</c>. </typeparam>
            <remarks> A memory object that stores a linear collection of bytes. Buffer objects are accessible using a pointer in a kernel executing on a device. </remarks>
            <seealso cref="T:Cloo.ComputeDevice"/>
            <seealso cref="T:Cloo.ComputeKernel"/>
            <seealso cref="T:Cloo.ComputeMemory"/>
        </member>
        <member name="M:Cloo.ComputeBuffer`1.#ctor(Cloo.ComputeContext,Cloo.ComputeMemoryFlags,System.Int64)">
            <summary>
            Creates a new <c>ComputeBuffer</c>.
            </summary>
            <param name="context"> A <c>ComputeContext</c> used to create the <c>ComputeBuffer</c>. </param>
            <param name="flags"> A bit-field that is used to specify allocation and usage information about the <c>ComputeBuffer</c>. </param>
            <param name="count"> The number of elements of the <c>ComputeBuffer</c>. </param>
        </member>
        <member name="M:Cloo.ComputeBuffer`1.#ctor(Cloo.ComputeContext,Cloo.ComputeMemoryFlags,System.Int64,System.IntPtr)">
            <summary>
            Creates a new <c>ComputeBuffer</c>.
            </summary>
            <param name="context"> A <c>ComputeContext</c> used to create the <c>ComputeBuffer</c>. </param>
            <param name="flags"> A bit-field that is used to specify allocation and usage information about the <c>ComputeBuffer</c>. </param>
            <param name="count"> The number of elements of the <c>ComputeBuffer</c>. </param>
            <param name="dataPtr"> A pointer to the data for the <c>ComputeBuffer</c>. </param>
        </member>
        <member name="M:Cloo.ComputeBuffer`1.#ctor(Cloo.ComputeContext,Cloo.ComputeMemoryFlags,`0[])">
            <summary>
            Creates a new <c>ComputeBuffer</c>.
            </summary>
            <param name="context"> A <c>ComputeContext</c> used to create the <c>ComputeBuffer</c>. </param>
            <param name="flags"> A bit-field that is used to specify allocation and usage information about the <c>ComputeBuffer</c>. </param>
            <param name="data"> The data for the <c>ComputeBuffer</c>. </param>
        </member>
        <member name="M:Cloo.ComputeBuffer`1.CreateFromGLBuffer``1(Cloo.ComputeContext,Cloo.ComputeMemoryFlags,System.Int32)">
            <summary>
            Creates a new <c>ComputeBuffer</c> from an existing OpenGL buffer object.
            </summary>
            <typeparam name="T"> The type of the elements of the <c>ComputeBuffer</c>. It is recommended, though not required, that <typeparamref name="T"/> matches the type of the elements in the OpenGL buffer. </typeparam>
            <param name="context"> A <c>ComputeContext</c> with enabled CL/GL sharing. </param>
            <param name="flags"> A bit-field that is used to specify usage information about the <c>ComputeBuffer</c>. Only <c>ComputeMemoryFlags.ReadOnly</c>, <c>ComputeMemoryFlags.WriteOnly</c> and <c>ComputeMemoryFlags.ReadWrite</c> are allowed. </param>
            <param name="bufferId"> The OpenGL buffer object id to use for the creation of the <c>ComputeBuffer</c>. </param>
            <returns> The created <c>ComputeBuffer</c>. </returns>
        </member>
        <member name="M:Cloo.ComputeBuffer`1.ToString">
            <summary>
            Gets the string representation of the <c>ComputeBuffer</c>.
            </summary>
            <returns> The string representation of the <c>ComputeBuffer</c>. </returns>
        </member>
        <member name="P:Cloo.ComputeBuffer`1.Count">
            <summary>
            Gets the number of elements in the <c>ComputeBuffer</c>.
            </summary>
        </member>
        <member name="T:Cloo.Bindings.Clx">
            <summary>
            Contains bindings to the OpenCL extension functions.
            </summary>
            <remarks> See the Khronos OpenCL API extensions registry for documentation regarding these functions. </remarks>
        </member>
        <member name="T:Cloo.ComputeCompiler">
            <summary>
            Represents the OpenCL compiler.
            </summary>
        </member>
        <member name="M:Cloo.ComputeCompiler.Unload">
            <summary>
            Unloads the OpenCL compiler.
            </summary>
        </member>
        <member name="T:Cloo.ComputeException">
            <summary>
            Represents an error state that occurred while executing an OpenCL API call.
            </summary>
            <seealso cref="P:Cloo.ComputeException.ComputeErrorCode"/>
        </member>
        <member name="M:Cloo.ComputeException.#ctor(Cloo.ComputeErrorCode)">
            <summary>
            Creates a new <c>ComputeException</c> with a specified <c>ComputeErrorCode</c>.
            </summary>
            <param name="code"> A <c>ComputeErrorCode</c>. </param>
        </member>
        <member name="M:Cloo.ComputeException.ThrowOnError(System.Int32)">
            <summary>
            Checks for an OpenCL error code and throws a <c>ComputeException</c> if such is encountered.
            </summary>
            <param name="errorCode"> The value to be checked for an OpenCL error. </param>
        </member>
        <member name="M:Cloo.ComputeException.ThrowOnError(Cloo.ComputeErrorCode)">
            <summary>
            Checks for an OpenCL error code and throws a <c>ComputeException</c> if such is encountered.
            </summary>
            <param name="errorCode"> The OpenCL error code. </param>
        </member>
        <member name="P:Cloo.ComputeException.ComputeErrorCode">
            <summary>
            Gets the <c>ComputeErrorCode</c> of the <c>ComputeException</c>.
            </summary>
        </member>
        <member name="T:Cloo.ComputeProgram">
            <summary>
            Represents an OpenCL program.
            </summary>
            <remarks> An OpenCL program consists of a set of kernels. Programs may also contain auxiliary functions called by the kernel functions and constant data. </remarks>
            <seealso cref="T:Cloo.ComputeKernel"/>
        </member>
        <member name="M:Cloo.ComputeProgram.#ctor(Cloo.ComputeContext,System.String)">
            <summary>
            Creates a new <c>ComputeProgram</c> from a source code string.
            </summary>
            <param name="context"> A <c>ComputeContext</c>. </param>
            <param name="source"> The source code for the <c>ComputeProgram</c>. </param>
            <remarks> The created <c>ComputeProgram</c> is associated with the <c>ComputeContext.Devices</c>. </remarks>
        </member>
        <member name="M:Cloo.ComputeProgram.#ctor(Cloo.ComputeContext,System.String[])">
            <summary>
            Creates a new <c>ComputeProgram</c> from an array of source code strings.
            </summary>
            <param name="context"> A <c>ComputeContext</c>. </param>
            <param name="source"> The source code lines for the <c>ComputeProgram</c>. </param>
            <remarks> The created <c>ComputeProgram</c> is associated with the <c>ComputeContext.Devices</c>. </remarks>
        </member>
        <member name="M:Cloo.ComputeProgram.#ctor(Cloo.ComputeContext,System.Collections.Generic.IList{System.Byte[]},System.Collections.Generic.IList{Cloo.ComputeDevice})">
            <summary>
            Creates a new <c>ComputeProgram</c> from a specified list of binaries.
            </summary>
            <param name="context"> A <c>ComputeContext</c>. </param>
            <param name="binaries"> A list of binaries, one for each item in <paramref name="devices"/>. </param>
            <param name="devices"> A subset of the <c>ComputeContext.Devices</c>. If <paramref name="devices"/> is <c>null</c>, OpenCL will associate every binary from <c>ComputeProgram.Binaries</c> with a corresponding <c>ComputeDevice</c> from <c>ComputeContext.Devices</c>. </param>
        </member>
        <member name="M:Cloo.ComputeProgram.Build(System.Collections.Generic.ICollection{Cloo.ComputeDevice},System.String,Cloo.ComputeProgramBuildNotifier,System.IntPtr)">
            <summary>
            Builds (compiles and links) a program executable from the program source or binary for all or some of the <c>ComputeProgram.Devices</c>.
            </summary>
            <param name="devices"> A subset or all of the <c>ComputeProgram.Devices</c>. If <paramref name="devices"/> is <c>null</c>, the executable is built for every item of the <c>ComputeProgram.Devices</c> for which a source or a binary has been loaded. </param>
            <param name="options"> A set of options for the OpenCL compiler. </param>
            <param name="notify"> A notification routine. The notification routine is a callback function that an application can register and which will be called when the program executable has been built (successfully or unsuccessfully). If <paramref name="notify"/> is not <c>null</c>, <c>ComputeProgram.Build</c> does not need to wait for the build to complete and can return immediately. If <paramref name="notify"/> is <c>null</c>, <c>ComputeProgram.Build</c> does not return until the build has completed. This callback function may be called asynchronously by the OpenCL implementation. It is the application's responsibility to ensure that the callback function is thread-safe. </param>
            <param name="notifyDataPtr"> Optional user data that will be passed to <paramref name="notify"/>. </param>
        </member>
        <member name="M:Cloo.ComputeProgram.CreateAllKernels">
            <summary>
            Creates a <c>ComputeKernel</c> for every <c>kernel</c> function in <c>ComputeProgram</c>.
            </summary>
            <returns> The collection of created <c>ComputeKernel</c>s. </returns>
            <remarks> <c>ComputeKernel</c>s are not created for any <c>kernel</c> functions in <c>ComputeProgram</c> that do not have the same function definition across all <c>ComputeProgram.Devices</c> for which a program executable has been successfully built. </remarks>
        </member>
        <member name="M:Cloo.ComputeProgram.CreateKernel(System.String)">
            <summary>
            Creates a <c>ComputeKernel</c> for a kernel function of a specified name.
            </summary>
            <returns> The created <c>ComputeKernel</c>. </returns>
        </member>
        <member name="M:Cloo.ComputeProgram.GetBuildLog(Cloo.ComputeDevice)">
            <summary>
            Gets the build log of the <c>ComputeProgram</c> for a specified <c>ComputeDevice</c>.
            </summary>
            <param name="device"> The <c>ComputeDevice</c> building the <c>ComputeProgram</c>. Must be one of <c>ComputeProgram.Devices</c>. </param>
            <returns> The build log of the <c>ComputeProgram</c> for <paramref name="device"/>. </returns>
        </member>
        <member name="M:Cloo.ComputeProgram.GetBuildStatus(Cloo.ComputeDevice)">
            <summary>
            Gets the <c>ComputeProgramBuildStatus</c> of the <c>ComputeProgram</c> for a specified <c>ComputeDevice</c>.
            </summary>
            <param name="device"> The <c>ComputeDevice</c> building the <c>ComputeProgram</c>. Must be one of <c>ComputeProgram.Devices</c>. </param>
            <returns> The <c>ComputeProgramBuildStatus</c> of the <c>ComputeProgram</c> for <paramref name="device"/>. </returns>
        </member>
        <member name="M:Cloo.ComputeProgram.ToString">
            <summary>
            Gets the string representation of the <c>ComputeProgram</c>.
            </summary>
            <returns> The string representation of the <c>ComputeProgram</c>. </returns>
        </member>
        <member name="P:Cloo.ComputeProgram.Binaries">
            <summary>
            Gets a read-only collection of program binaries associated with the <c>ComputeProgram.Devices</c>.
            </summary>
            <remarks> The bits returned can be an implementation-specific intermediate representation (a.k.a. IR) or device specific executable bits or both. The decision on which information is returned in the binary is up to the OpenCL implementation. </remarks>
        </member>
        <member name="P:Cloo.ComputeProgram.BuildOptions">
            <summary>
            Gets the <c>ComputeProgram</c> build options as specified in <paramref name="options"/> argument of <c>ComputeProgram.Build</c>.
            </summary>
        </member>
        <member name="P:Cloo.ComputeProgram.Context">
            <summary>
            Gets the <c>ComputeContext</c> of the <c>ComputeProgram</c>.
            </summary>
        </member>
        <member name="P:Cloo.ComputeProgram.Devices">
            <summary>
            Gets a read-only collection of <c>ComputeDevice</c>s associated with the <c>ComputeProgram</c>.
            </summary>
            <remarks> This collection contains <c>ComputeDevice</c>s from <c>ComputeProgram.Context.Devices</c>. </remarks>
        </member>
        <member name="P:Cloo.ComputeProgram.Source">
            <summary>
            Gets a read-only collection of program source code strings specified when creating the <c>ComputeProgram</c> or <c>null</c> if <c>ComputeProgram</c> was created using program binaries.
            </summary>
        </member>
        <member name="T:Cloo.ComputeProgramBuildNotifier">
            <summary>
            A callback function that can be registered by the application to report the <c>ComputeProgram</c> build status.
            </summary>
            <param name="programHandle"> The handle of the <c>ComputeProgram</c> being built. </param>
            <param name="notifyDataPtr"> The pointer to the optional user data specified in <paramref name="notifyDataPtr"/> argument of <c>ComputeProgram.Build</c>. </param>
            <remarks> This callback function may be called asynchronously by the OpenCL implementation. It is the application's responsibility to ensure that the callback function is thread-safe. </remarks>
        </member>
        <member name="T:Cloo.ComputeContextPropertyList">
            <summary>
            Represents a list of <c>ComputeContextProperty</c>s.
            </summary>
            <remarks> A <c>ComputeContextPropertyList</c> is used to specify the properties of a <c>ComputeContext</c>. </remarks>
            <seealso cref="T:Cloo.ComputeContext"/>
            <seealso cref="T:Cloo.ComputeContextProperty"/>
        </member>
        <member name="M:Cloo.ComputeContextPropertyList.#ctor(Cloo.ComputePlatform)">
            <summary>
            Creates a new <c>ComputeContextPropertyList</c> which contains a single item specifying a <c>ComputePlatform</c>.
            </summary>
            <param name="platform"> A <c>ComputePlatform</c>. </param>
        </member>
        <member name="M:Cloo.ComputeContextPropertyList.#ctor(System.Collections.Generic.IEnumerable{Cloo.ComputeContextProperty})">
            <summary>
            Creates a new <c>ComputeContextPropertyList</c> which contains the specified <c>ComputeContextProperty</c>s.
            </summary>
            <param name="properties"> An enumerable of <c>ComputeContextProperty</c>'s. </param>
        </member>
        <member name="M:Cloo.ComputeContextPropertyList.GetByName(Cloo.ComputeContextPropertyName)">
            <summary>
            Gets a <c>ComputeContextProperty</c> of a specified <c>ComputeContextPropertyName</c>.
            </summary>
            <param name="name"> The <c>ComputeContextPropertyName</c> of the <c>ComputeContextProperty</c>. </param>
            <returns> The requested <c>ComputeContextProperty</c> or <c>null</c> if no such <c>ComputeContextProperty</c> exists in the <c>ComputeContextPropertyList</c>. </returns>
        </member>
        <member name="T:Cloo.ComputeCommandQueue">
            <summary>
            Represents an OpenCL command queue.
            </summary>
            <remarks> An object that holds commands that will be executed on a specific device. The command-queue is created on a specific device in a context. Commands to a command-queue are queued in-order but may be executed in-order or out-of-order. </remarks>
            <seealso cref="T:Cloo.ComputeContext"/>
            <seealso cref="T:Cloo.ComputeDevice"/>
        </member>
        <member name="M:Cloo.ComputeCommandQueue.#ctor(Cloo.ComputeContext,Cloo.ComputeDevice,Cloo.ComputeCommandQueueFlags)">
            <summary>
            Creates a new <c>ComputeCommandQueue</c>.
            </summary>
            <param name="context"> A <c>ComputeContext</c>. </param>
            <param name="device"> A <c>ComputeDevice</c> associated with the <paramref name="context"/>. It can either be one of <c>ComputeContext.Devices</c> or have the same <c>ComputeDeviceTypes</c> as the <paramref name="device"/> specified when the <paramref name="context"/> is created. </param>
            <param name="properties"> The properties for the <c>ComputeCommandQueue</c>. </param>
        </member>
        <member name="M:Cloo.ComputeCommandQueue.AcquireGLObjects(System.Collections.Generic.ICollection{Cloo.ComputeMemory},System.Collections.Generic.ICollection{Cloo.ComputeEvent})">
            <summary>
            Enqueues a command to acquire a collection of <c>ComputeMemory</c>s that have been previously created from OpenGL objects.
            </summary>
            <param name="memObjs"> A collection of <c>ComputeMemory</c>s that correspond to OpenGL memory objects. </param>
            <param name="events"> A collection of <c>ComputeEvent</c>s that need to complete before this particular command can be executed. If <paramref name="events"/> is not <c>null</c> a new <c>ComputeEvent</c> identifying this command is attached to the end of the collection. </param>
        </member>
        <member name="M:Cloo.ComputeCommandQueue.AddBarrier">
            <summary>
            Enqueues a barrier.
            </summary>
            <remarks> A barrier ensures that all queued commands have finished execution before the next batch of commands can begin execution. </remarks>
        </member>
        <member name="M:Cloo.ComputeCommandQueue.AddMarker">
            <summary>
            Enqueues a marker.
            </summary>
        </member>
        <member name="M:Cloo.ComputeCommandQueue.Copy``1(Cloo.ComputeBuffer{``0},Cloo.ComputeBuffer{``0},System.Collections.Generic.ICollection{Cloo.ComputeEvent})">
            <summary>
            Deprecated. Use the full version instead.
            </summary>
<<<<<<< HEAD
=======
            <remarks> This version string has the following format: <c>OpenCL[space][major_version].[minor_version][space][vendor-specific information]</c>. </remarks>
>>>>>>> c2247f2b
        </member>
        <member name="M:Cloo.ComputeCommandQueue.Copy``1(Cloo.ComputeBuffer{``0},Cloo.ComputeBuffer{``0},System.Int64,System.Int64,System.Int64,System.Collections.Generic.ICollection{Cloo.ComputeEvent})">
            <summary>
            Enqueues a command to copy data between <c>ComputeBuffer</c>s.
            </summary>
            <param name="source"> The <c>ComputeBuffer</c> to copy from. </param>
            <param name="destination"> The <c>ComputeBuffer</c> to copy to. </param>
            <param name="sourceOffset"> The <paramref name="source"/> offset in elements where reading starts. </param>
            <param name="destinationOffset"> The <paramref name="destination"/> offset in elements where writing starts. </param>
            <param name="count"> The number of elements to copy. </param>
            <param name="events"> A collection of <c>ComputeEvent</c>s that need to complete before this particular command can be executed. If <paramref name="events"/> is not <c>null</c> a new <c>ComputeEvent</c> identifying this command is attached to the end of the collection. </param>
        </member>
        <member name="M:Cloo.ComputeCommandQueue.Copy``1(Cloo.ComputeBuffer{``0},Cloo.ComputeImage,System.Collections.Generic.ICollection{Cloo.ComputeEvent})">
            <summary>
            Deprecated. Use the full version instead.
            </summary>
        </member>
        <member name="M:Cloo.ComputeCommandQueue.Copy``1(Cloo.ComputeBuffer{``0},Cloo.ComputeImage,System.Int64,System.Int64[],System.Int64[],System.Collections.Generic.ICollection{Cloo.ComputeEvent})">
            <summary>
            Enqueues a command to copy data from <c>ComputeBuffer</c> to <c>ComputeImage</c>.
            </summary>
            <param name="source"> The <c>ComputeBuffer</c> to copy from. </param>
            <param name="destination"> The <c>ComputeImage</c> to copy to. </param>
            <param name="sourceOffset"> The <paramref name="source"/> offset in elements where reading starts. </param>
            <param name="destinationOffset"> The <paramref name="destination"/> (x, y, z) offset in pixels where writing starts. </param>
            <param name="region"> The region (width, height, depth) in pixels to copy. </param>
            <param name="events"> A collection of <c>ComputeEvent</c>s that need to complete before this particular command can be executed. If <paramref name="events"/> is not <c>null</c> a new <c>ComputeEvent</c> identifying this command is attached to the end of the collection. </param>
        </member>
        <member name="M:Cloo.ComputeCommandQueue.Copy``1(Cloo.ComputeImage,Cloo.ComputeBuffer{``0},System.Collections.Generic.ICollection{Cloo.ComputeEvent})">
            <summary>
            Deprecated. Use the full version instead.
            </summary>
        </member>
        <member name="M:Cloo.ComputeCommandQueue.Copy``1(Cloo.ComputeImage,Cloo.ComputeBuffer{``0},System.Int64[],System.Int64,System.Int64[],System.Collections.Generic.ICollection{Cloo.ComputeEvent})">
            <summary>
            Enqueues a command to copy data from <c>ComputeImage</c> to <c>ComputeBuffer</c>.
            </summary>
            <param name="source"> The <c>ComputeImage</c> to copy from. </param>
            <param name="destination"> The <c>ComputeBuffer</c> to copy to. </param>
            <param name="sourceOffset"> The <paramref name="source"/> (x, y, z) offset in pixels where reading starts. </param>
            <param name="destinationOffset"> The <paramref name="destination"/> offset in elements where writing starts. </param>
            <param name="region"> The region (width, height, depth) in pixels to copy. </param>
            <param name="events"> A collection of <c>ComputeEvent</c>s that need to complete before this particular command can be executed. If <paramref name="events"/> is not <c>null</c> a new <c>ComputeEvent</c> identifying this command is attached to the end of the collection. </param>
        </member>
        <member name="M:Cloo.ComputeCommandQueue.Copy(Cloo.ComputeImage,Cloo.ComputeImage,System.Collections.Generic.ICollection{Cloo.ComputeEvent})">
            <summary>
            Deprecated. Use the full version instead.
            </summary>
        </member>
        <member name="M:Cloo.ComputeCommandQueue.Copy(Cloo.ComputeImage,Cloo.ComputeImage,System.Int64[],System.Int64[],System.Int64[],System.Collections.Generic.ICollection{Cloo.ComputeEvent})">
            <summary>
            Enqueues a command to copy data between <c>ComputeImage</c>s.
            </summary>
            <param name="source"> The <c>ComputeImage</c> to copy from. </param>
            <param name="destination"> The <c>ComputeImage</c> to copy to. </param>
            <param name="sourceOffset"> The <paramref name="source"/> (x, y, z) offset in pixels where reading starts. </param>
            <param name="destinationOffset"> The <paramref name="destination"/> (x, y, z) offset in pixels where writing starts. </param>
            <param name="region"> The region (width, height, depth) in pixels to copy. </param>
            <param name="events"> A collection of <c>ComputeEvent</c>s that need to complete before this particular command can be executed. If <paramref name="events"/> is not <c>null</c> a new <c>ComputeEvent</c> identifying this command is attached to the end of the collection. </param>
        </member>
        <member name="M:Cloo.ComputeCommandQueue.ExecuteTask(Cloo.ComputeKernel,System.Collections.Generic.ICollection{Cloo.ComputeEvent})">
            <summary>
            Enqueues a command to execute a single <c>ComputeKernel</c>.
            </summary>
            <param name="kernel"> The <c>ComputeKernel</c> to execute. </param>
            <param name="events"> A collection of <c>ComputeEvent</c>s that need to complete before this particular command can be executed. If <paramref name="events"/> is not <c>null</c> a new <c>ComputeEvent</c> identifying this command is attached to the end of the collection. </param>
        </member>
        <member name="M:Cloo.ComputeCommandQueue.Execute(Cloo.ComputeKernel,System.Int64[],System.Int64[],System.Int64[],System.Collections.Generic.ICollection{Cloo.ComputeEvent})">
            <summary>
            Enqueues a command to parallely execute a range of <c>ComputeKernel</c>s.
            </summary>
            <param name="kernel"> The <c>ComputeKernel</c> to execute. </param>
            <param name="globalWorkOffset"> An array of values that describe the offset used to calculate the global ID of a work-item instead of having the global IDs always start at offset (0, 0,... 0). </param>
            <param name="globalWorkSize"> An array of values that describe the number of global work-items in dimensions that will execute the kernel function. The total number of global work-items is computed as global_work_size[0] *...* global_work_size[work_dim - 1]. </param>
            <param name="localWorkSize"> An array of values that describe the number of work-items that make up a work-group (also referred to as the size of the work-group) that will execute the <paramref name="kernel"/>. The total number of work-items in a work-group is computed as local_work_size[0] *... * local_work_size[work_dim - 1]. </param>
            <param name="events"> A collection of <c>ComputeEvent</c>s that need to complete before this particular command can be executed. If <paramref name="events"/> is not <c>null</c> a new <c>ComputeEvent</c> identifying this command is attached to the end of the collection. </param>
        </member>
        <member name="M:Cloo.ComputeCommandQueue.Finish">
            <summary>
            Blocks until all previously queued OpenCL commands in the <c>ComputeCommandQueue</c> are issued to the <c>ComputeCommandQueue.Device</c> and have completed.
            </summary>
        </member>
        <member name="M:Cloo.ComputeCommandQueue.Flush">
            <summary>
            Issues all previously queued OpenCL commands in the <c>ComputeCommandQueue</c> to the <c>ComputeCommandQueue.Device</c>.
            </summary>
            <remarks> This method only guarantees that all queued commands get issued to the OpenCL device. There is no guarantee that they will be complete after this method returns. </remarks>
        </member>
        <member name="M:Cloo.ComputeCommandQueue.Map``1(Cloo.ComputeBuffer{``0},System.Boolean,Cloo.ComputeMemoryMappingFlags,System.Collections.Generic.ICollection{Cloo.ComputeEvent})">
            <summary>
            Deprecated. Use the full version instead.
            </summary>
        </member>
        <member name="M:Cloo.ComputeCommandQueue.Map``1(Cloo.ComputeBuffer{``0},System.Boolean,Cloo.ComputeMemoryMappingFlags,System.Int64,System.Int64,System.Collections.Generic.ICollection{Cloo.ComputeEvent})">
            <summary>
            Enqueues a command to map a part of a <c>ComputeBuffer</c> into the host address space.
            </summary>
            <param name="buffer"> The <c>ComputeBuffer</c> to map. </param>
            <param name="blocking">  The mode of operation of this call. </param>
            <param name="flags"> A list of properties for the mapping mode. </param>
            <param name="offset"> The <paramref name="source"/> offset in elements where mapping starts. </param>
            <param name="count"> The number of elements to map. </param>
            <param name="events"> A collection of <c>ComputeEvent</c>s that need to complete before this particular command can be executed. If <paramref name="events"/> is not <c>null</c> a new <c>ComputeEvent</c> identifying this command is attached to the end of the collection. </param>
            <remarks> If <paramref name="blocking"/> is <c>true</c> this method will not return until the command completes. If <paramref name="blocking"/> is <c>false</c> this method will return immediately after enqueueing the command in the <c>ComputeCommandQueue</c>. </remarks>
        </member>
        <member name="M:Cloo.ComputeCommandQueue.Map(Cloo.ComputeImage,System.Boolean,Cloo.ComputeMemoryMappingFlags,System.Collections.Generic.ICollection{Cloo.ComputeEvent})">
            <summary>
            Deprecated. Use the full version instead.
            </summary>
            <remarks> This version string has the following format: <c>OpenCL[space][major_version].[minor_version][space][vendor-specific information]</c>. </remarks>
        </member>
        <member name="M:Cloo.ComputeCommandQueue.Map(Cloo.ComputeImage,System.Boolean,Cloo.ComputeMemoryMappingFlags,System.Int64[],System.Int64[],System.Collections.Generic.ICollection{Cloo.ComputeEvent})">
            <summary>
            Enqueues a command to map a part of a <c>ComputeImage</c> into the host address space.
            </summary>
            <param name="image"> The <c>ComputeImage</c> to map. </param>
            <param name="blocking"> The mode of operation of this call. </param>
            <param name="flags"> A list of properties for the mapping mode. </param>
            <param name="offset"> The <paramref name="source"/> (x, y, z) offset in pixels where mapping starts. </param>
            <param name="region"> The region (width, height, depth) in pixels to map. </param>
            <param name="events"> A collection of <c>ComputeEvent</c>s that need to complete before this particular command can be executed. If <paramref name="events"/> is not <c>null</c> a new <c>ComputeEvent</c> identifying this command is attached to the end of the collection. </param>
            <remarks> If <paramref name="blocking"/> is <c>true</c> this method will not return until the command completes. If <paramref name="blocking"/> is <c>false</c> this method will return immediately after enqueueing the command in the <c>ComputeCommandQueue</c>. </remarks>
        </member>
        <member name="M:Cloo.ComputeCommandQueue.Read``1(Cloo.ComputeBuffer{``0},System.Collections.Generic.ICollection{Cloo.ComputeEvent})">
            <summary>
            Deprecated. Use the full version instead.
            </summary>
        </member>
        <member name="M:Cloo.ComputeCommandQueue.Read``1(Cloo.ComputeBuffer{``0},System.Int64,System.Int64,System.Collections.Generic.ICollection{Cloo.ComputeEvent})">
            <summary>
            Deprecated. Use the full version instead.
            </summary>
        </member>
        <member name="M:Cloo.ComputeCommandQueue.Read``1(Cloo.ComputeBuffer{``0},System.Boolean,System.Int64,System.Int64,System.IntPtr,System.Collections.Generic.ICollection{Cloo.ComputeEvent})">
            <summary>
            Enqueues a command to read data from a <c>ComputeBuffer</c>.
            </summary>
            <param name="buffer"> The buffer to read from. </param>
            <param name="blocking"> The mode of operation of this call. </param>
            <param name="offset"> The offset in elements where reading starts. </param>
            <param name="count"> The number of elements to read. </param>
            <param name="data"> A preallocated memory area to read the data into. </param>
            <param name="events"> A collection of <c>ComputeEvent</c>s that need to complete before this particular command can be executed. If <paramref name="events"/> is not <c>null</c> a new <c>ComputeEvent</c> identifying this command is attached to the end of the collection. </param>
            <remarks> If <paramref name="blocking"/> is <c>true</c> this method will not return until the command completes. If <paramref name="blocking"/> is <c>false</c> this method will return immediately after enqueueing the command in the <c>ComputeCommandQueue</c>. </remarks>
        </member>
        <member name="M:Cloo.ComputeCommandQueue.Read(Cloo.ComputeImage,System.Boolean,System.IntPtr,System.Collections.Generic.ICollection{Cloo.ComputeEvent})">
            <summary>
            Deprecated. Use the full version instead.
            </summary>
        </member>
        <member name="M:Cloo.ComputeCommandQueue.Read(Cloo.ComputeImage,System.Boolean,System.Int64[],System.Int64[],System.IntPtr,System.Collections.Generic.ICollection{Cloo.ComputeEvent})">
            <summary>
            Deprecated. Use the full version instead.
            </summary>
        </member>
        <member name="M:Cloo.ComputeCommandQueue.Read(Cloo.ComputeImage,System.Boolean,System.Int64[],System.Int64[],System.Int64,System.Int64,System.IntPtr,System.Collections.Generic.ICollection{Cloo.ComputeEvent})">
            <summary>
            Enqueues a command to read data from a <c>ComputeImage</c>.
            </summary>
            <param name="image"> The <c>ComputeImage</c> to read from. </param>
            <param name="blocking"> The mode of operation of this call. </param>
            <param name="offset"> The (x, y, z) offset in pixels where reading starts. </param>
            <param name="region"> The region (width, height, depth) in pixels to read. </param>
            <param name="rowPitch"> The <c>ComputeImage.RowPitch</c> or 0. </param>
            <param name="slicePitch"> The <c>ComputeImage.SlicePitch</c> or 0. </param>
            <param name="data"> A preallocated memory area to read the data into. </param>
            <param name="events"> A collection of <c>ComputeEvent</c>s that need to complete before this particular command can be executed. If <paramref name="events"/> is not <c>null</c> a new <c>ComputeEvent</c> identifying this command is attached to the end of the collection. </param>
            <remarks> If <paramref name="blocking"/> is <c>true</c> this method will not return until the command completes. If <paramref name="blocking"/> is <c>false</c> this method will return immediately after enqueueing the command in the <c>ComputeCommandQueue</c>. </remarks>
        </member>
        <member name="M:Cloo.ComputeCommandQueue.ReleaseGLObjects(System.Collections.Generic.ICollection{Cloo.ComputeMemory},System.Collections.Generic.ICollection{Cloo.ComputeEvent})">
            <summary>
            Enqueues a command to release <c>ComputeMemory</c>s that have been created from OpenGL objects.
            </summary>
            <param name="memObjs"> A collection of <c>ComputeMemory</c>s that correspond to OpenGL memory objects. </param>
            <param name="events"> A collection of <c>ComputeEvent</c>s that need to complete before this particular command can be executed. If <paramref name="events"/> is not <c>null</c> a new <c>ComputeEvent</c> identifying this command is attached to the end of the collection. </param>
        </member>
        <member name="M:Cloo.ComputeCommandQueue.ToString">
            <summary>
            Gets the string representation of the <c>ComputeCommandQueue</c>.
            </summary>
            <returns> The string representation of the <c>ComputeCommandQueue</c>. </returns>
        </member>
        <member name="M:Cloo.ComputeCommandQueue.Unmap(Cloo.ComputeMemory,System.IntPtr@,System.Collections.Generic.ICollection{Cloo.ComputeEvent})">
            <summary>
            Enqueues a command to unmap a <c>ComputeBuffer</c> or a <c>ComputeImage</c> from the host address space.
            </summary>
            <param name="memory"> The <c>ComputeMemory</c>. </param>
            <param name="mappedPtr"> The host address returned by a previous call to <c>ComputeCommandQueue.Map</c>. </param>
            <param name="events"> A collection of <c>ComputeEvent</c>s that need to complete before this particular command can be executed. If <paramref name="events"/> is not <c>null</c> a new <c>ComputeEvent</c> identifying this command is attached to the end of the collection. </param>
        </member>
        <member name="M:Cloo.ComputeCommandQueue.Wait(System.Collections.Generic.ICollection{Cloo.ComputeEvent})">
            <summary>
            Enqueues a wait command for a collection of <c>ComputeEvent</c>s to complete before any future commands queued in the <c>ComputeCommandQueue</c> are executed.
            </summary>
            <param name="events"> The <c>ComputeEvent</c>s that this command will wait for. </param>
        </member>
        <member name="M:Cloo.ComputeCommandQueue.Write``1(Cloo.ComputeBuffer{``0},``0[],System.Collections.Generic.ICollection{Cloo.ComputeEvent})">
            <summary>
            Deprecated. Use the full version instead.
            </summary>
        </member>
        <member name="M:Cloo.ComputeCommandQueue.Write``1(Cloo.ComputeBuffer{``0},System.Int64,System.Int64,``0[],System.Collections.Generic.ICollection{Cloo.ComputeEvent})">
            <summary>
            Deprecated. Use the full version instead.
            </summary>
        </member>
        <member name="M:Cloo.ComputeCommandQueue.Write``1(Cloo.ComputeBuffer{``0},System.Boolean,System.Int64,System.Int64,System.IntPtr,System.Collections.Generic.ICollection{Cloo.ComputeEvent})">
            <summary>
            Enqueues a command to write data to a <c>ComputeBuffer</c>.
            </summary>
            <param name="buffer"> The buffer to write to. </param>
            <param name="blocking"> The mode of operation of this call. </param>
            <param name="offset"> The offset in elements where writing starts. </param>
            <param name="count"> The number of elements to write. </param>
            <param name="data"> The content written to the <c>ComputeBuffer</c>. </param>
            <param name="events"> A collection of <c>ComputeEvent</c>s that need to complete before this particular command can be executed. If <paramref name="events"/> is not <c>null</c> a new <c>ComputeEvent</c> identifying this command is attached to the end of the collection. </param>
            <remarks> If <paramref name="blocking"/> is <c>true</c> this method will not return until the command completes. If <paramref name="blocking"/> is <c>false</c> this method will return immediately after enqueueing the command in the <c>ComputeCommandQueue</c>. </remarks>
        </member>
        <member name="M:Cloo.ComputeCommandQueue.Write(Cloo.ComputeImage,System.Boolean,System.IntPtr,System.Collections.Generic.ICollection{Cloo.ComputeEvent})">
            <summary>
            Deprecated. Use the full version instead.
            </summary>
        </member>
        <member name="M:Cloo.ComputeCommandQueue.Write(Cloo.ComputeImage,System.Boolean,System.Int64[],System.Int64[],System.IntPtr,System.Collections.Generic.ICollection{Cloo.ComputeEvent})">
            <summary>
            Deprecated. Use the full version instead.
            </summary>
        </member>
        <member name="M:Cloo.ComputeCommandQueue.Write(Cloo.ComputeImage,System.Boolean,System.Int64[],System.Int64[],System.Int64,System.Int64,System.IntPtr,System.Collections.Generic.ICollection{Cloo.ComputeEvent})">
            <summary>
            Enqueues a command to write data to a <c>ComputeImage</c>.
            </summary>
            <param name="image"> The <c>ComputeImage</c> to write to. </param>
            <param name="blocking"> The mode of operation of this call. </param>
            <param name="offset"> The (x, y, z) offset in pixels where writing starts. </param>
            <param name="region"> The region (width, height, depth) in pixels to write. </param>
            <param name="rowPitch"> The <c>ComputeImage.RowPitch</c> or 0. </param>
            <param name="slicePitch"> The <c>ComputeImage.SlicePitch</c> or 0. </param>
            <param name="data"> The content written to the <c>ComputeImage</c>. </param>
            <param name="events"> A collection of <c>ComputeEvent</c>s that need to complete before this particular command can be executed. If <paramref name="events"/> is not <c>null</c> a new <c>ComputeEvent</c> identifying this command is attached to the end of the collection. </param>
            <remarks> If <paramref name="blocking"/> is <c>true</c> this method will not return until the command completes. If <paramref name="blocking"/> is <c>false</c> this method will return immediately after enqueueing the command in the <c>ComputeCommandQueue</c>. </remarks>
        </member>
        <member name="P:Cloo.ComputeCommandQueue.Context">
            <summary>
            Gets the <c>ComputeContext</c> of the <c>ComputeCommandQueue</c>.
            </summary>
        </member>
        <member name="P:Cloo.ComputeCommandQueue.Device">
            <summary>
            Gets the <c>ComputeDevice</c> of the <c>ComputeCommandQueue</c>.
            </summary>
        </member>
        <member name="P:Cloo.ComputeCommandQueue.OutOfOrderExecution">
            <summary>
            Gets or sets the out-of-order execution mode of the commands in the <c>ComputeCommandQueue</c>.
            </summary>
        </member>
        <member name="P:Cloo.ComputeCommandQueue.Profiling">
            <summary>
            Gets or sets the profiling mode of the commands in the <c>ComputeCommandQueue</c>.
            </summary>
        </member>
        <member name="T:Cloo.ComputeEvent">
            <summary>
            Represents an OpenCL event.
            </summary>
            <remarks> An event object encapsulates the status of an operation such as a command. It can be used to synchronize operations in a context. </remarks>
            <seealso cref="T:Cloo.ComputeCommandQueue"/>
            <seealso cref="T:Cloo.ComputeContext"/>
        </member>
        <member name="M:Cloo.ComputeEvent.ToString">
            <summary>
            Gets the string representation of the <c>ComputeEvent</c>.
            </summary>
            <returns> The string representation of the <c>ComputeEvent</c>. </returns>
        </member>
        <member name="P:Cloo.ComputeEvent.CommandQueue">
            <summary>
            Gets the <c>ComputeCommandQueue</c> associated with the <c>ComputeEvent</c>.
            </summary>
        </member>
        <member name="P:Cloo.ComputeEvent.CommandType">
            <summary>
            Gets the <c>ComputeCommandType</c> associated with the <c>ComputeEvent</c>.
            </summary>
        </member>
        <member name="P:Cloo.ComputeEvent.CommandFinishTime">
            <summary>
            Gets a 64-bit value that describes the current <c>ComputeEvent.CommandQueue.Device</c> time counter in nanoseconds when the command identified by the <c>ComputeEvent</c> has finished execution.
            </summary>
        </member>
        <member name="P:Cloo.ComputeEvent.CommandEnqueueTime">
            <summary>
            Gets a 64-bit value that describes the current <c>ComputeEvent.CommandQueue.Device</c> time counter in nanoseconds when the command identified by the <c>ComputeEvent</c> is enqueued in the <c>ComputeEvent.CommandQueue</c> by the host.
            </summary>
        </member>
        <member name="P:Cloo.ComputeEvent.CommandStartTime">
            <summary>
            Gets a 64-bit value that describes the current <c>ComputeEvent.CommandQueue.Device</c> time counter in nanoseconds when the command identified by the <c>ComputeEvent</c> starts execution.
            </summary>
        </member>
        <member name="P:Cloo.ComputeEvent.CommandSubmitTime">
            <summary>
            Gets a 64-bit value that describes the current <c>ComputeEvent.CommandQueue.Device</c> time counter in nanoseconds when the command identified by the <c>ComputeEvent</c> that has been enqueued is submitted by the host to the <c>ComputeEvent.CommandQueue.Device</c>.
            </summary>
        </member>
        <member name="P:Cloo.ComputeEvent.ExecutionStatus">
            <summary>
            Gets the execution status of the command identified by the <c>ComputeEvent</c>.
            </summary>
        </member>
        <member name="T:Cloo.ComputeContextProperty">
            <summary>
            Represents an OpenCL context property.
            </summary>
            <remarks> An OpenCL context property is a (name, value) data pair. </remarks>
        </member>
        <member name="M:Cloo.ComputeContextProperty.#ctor(Cloo.ComputeContextPropertyName,System.IntPtr)">
            <summary>
            Creates a new <c>ComputeContextProperty</c>.
            </summary>
            <param name="name"> The name of the <c>ComputeContextProperty</c>. </param>
            <param name="value"> The value of the created <c>ComputeContextProperty</c>. </param>
        </member>
        <member name="M:Cloo.ComputeContextProperty.ToString">
            <summary>
            Gets the string representation of the <c>ComputeContextProperty</c>.
            </summary>
            <returns> The string representation of the <c>ComputeContextProperty</c>. </returns>
        </member>
        <member name="P:Cloo.ComputeContextProperty.Name">
            <summary>
            Gets the <c>ComputeContextPropertyName</c> of the <c>ComputeContextProperty</c>.
            </summary>
        </member>
        <member name="P:Cloo.ComputeContextProperty.Value">
            <summary>
            Gets the value of the <c>ComputeContextProperty</c>.
            </summary>
        </member>
    </members>
</doc><|MERGE_RESOLUTION|>--- conflicted
+++ resolved
@@ -102,16 +102,7 @@
             Gets a read-only collection of extension names supported by the <c>ComputePlatform</c>.
             </summary>
         </member>
-<<<<<<< HEAD
         <member name="P:Cloo.ComputePlatform.Name">
-=======
-        <member name="P:Cloo.ComputeEvent.Context">
-            <summary>
-            Gets the <c>ComputeContext</c> associated with the <c>ComputeEvent</c>
-            </summary>
-        </member>
-        <member name="P:Cloo.ComputeEvent.ExecutionStatus">
->>>>>>> c2247f2b
             <summary>
             Gets the <c>ComputePlatform</c> name.
             </summary>
@@ -135,11 +126,19 @@
             <summary>
             Gets the OpenCL version supported by the <c>ComputePlatform</c>.
             </summary>
+            <remarks> This version string has the following format: <c>OpenCL[space][major_version].[minor_version][space][vendor-specific information]</c>. </remarks>
         </member>
         <member name="T:Cloo.Tools">
             <summary>
             Contains various helper methods.
             </summary>
+        </member>
+        <member name="M:Cloo.Tools.ParseVersionString(System.String)">
+            <summary>
+            Parses an OpenCL version string.
+            </summary>
+            <param name="versionString"> The version string to parse. Must be in the format: <c>OpenCL[space][major_version].[minor_version][space][vendor-specific information]</c>. </param>
+            <returns> A <c>Version</c> instance containing the major and minor version from <paramref name="versionString"/>. </returns>
         </member>
         <member name="T:Cloo.ComputeSampler">
             <summary>
@@ -260,8 +259,671 @@
             <summary>
             Sets the size in bytes of an argument specfied with the <c>local</c> address space qualifier.
             </summary>
-<<<<<<< HEAD
-=======
+            <param name="index"> The argument index. </param>
+            <param name="dataSize"> The size of the argument data in bytes. </param>
+            <remarks> Arguments to the kernel are referred by indices that go from 0 for the leftmost argument to n-1, where n is the total number of arguments declared by a kernel. </remarks>
+        </member>
+        <member name="M:Cloo.ComputeKernel.SetMemoryArgument(System.Int32,Cloo.ComputeMemory)">
+            <summary>
+            Sets a <c>T*</c>, <c>image2d_t</c> or <c>image3d_t</c> argument of the <c>ComputeKernel</c>.
+            </summary>
+            <param name="index"> The argument index. </param>
+            <param name="memObj"> The <c>ComputeMemory</c> that is passed as the argument. </param>
+            <remarks> This method will automatically track <paramref name="memObj"/> to prevent it from being collected by the GC.<br/> Arguments to the kernel are referred by indices that go from 0 for the leftmost argument to n-1, where n is the total number of arguments declared by a kernel. </remarks>
+        </member>
+        <member name="M:Cloo.ComputeKernel.SetMemoryArgument(System.Int32,Cloo.ComputeMemory,System.Boolean)">
+            <summary>
+            Sets a <c>T*</c>, <c>image2d_t</c> or <c>image3d_t</c> argument of the <c>ComputeKernel</c>.
+            </summary>
+            <param name="index"> The argument index. </param>
+            <param name="memObj"> The <c>ComputeMemory</c> that is passed as the argument. </param>
+            <param name="track"> Specify whether the kernel should prevent garbage collection of the <paramref name="memObj"/> until <c>ComputeKernel</c> execution. This is useful if the application code doesn't refer to <paramref name="memObj"/> after this call or forces a <c>GC.Collect()</c> between this call and the <c>ComputeKernel</c> execution. </param>
+            <remarks> Arguments to the kernel are referred by indices that go from 0 for the leftmost argument to n-1, where n is the total number of arguments declared by a kernel. </remarks>
+        </member>
+        <member name="M:Cloo.ComputeKernel.SetSamplerArgument(System.Int32,Cloo.ComputeSampler)">
+            <summary>
+            Sets a <c>sampler_t</c> argument of the <c>ComputeKernel</c>.
+            </summary>
+            <param name="index"> The argument index. </param>
+            <param name="sampler"> The <c>ComputeSampler</c> that is passed as the argument. </param>
+            <remarks> This method will automatically track <paramref name="sampler"/> to prevent it from being collected by the GC.<br/> Arguments to the kernel are referred by indices that go from 0 for the leftmost argument to n-1, where n is the total number of arguments declared by a kernel. </remarks>
+        </member>
+        <member name="M:Cloo.ComputeKernel.SetSamplerArgument(System.Int32,Cloo.ComputeSampler,System.Boolean)">
+            <summary>
+            Sets a <c>sampler_t</c> argument of the <c>ComputeKernel</c>.
+            </summary>
+            <param name="index"> The argument index. </param>
+            <param name="sampler"> The <c>ComputeSampler</c> that is passed as the argument. </param>
+            <param name="track"> Specify whether the kernel should prevent garbage collection of the <paramref name="sampler"/> until <c>ComputeKernel</c> execution. This is useful if the application code doesn't refer to <paramref name="sampler"/> after this call or forces a <c>GC.Collect()</c> between this call and the <c>ComputeKernel</c> execution. </param>
+            <remarks> Arguments to the kernel are referred by indices that go from 0 for the leftmost argument to n-1, where n is the total number of arguments declared by a kernel. </remarks>
+        </member>
+        <member name="M:Cloo.ComputeKernel.SetValueArgument``1(System.Int32,``0)">
+            <summary>
+            Sets a value argument of the <c>ComputeKernel</c>.
+            </summary>
+            <typeparam name="T"> The type of the argument. </typeparam>
+            <param name="index"> The argument index. </param>
+            <param name="data"> The data that is passed as the argument value. </param>
+            <remarks> Arguments to the kernel are referred by indices that go from 0 for the leftmost argument to n-1, where n is the total number of arguments declared by a kernel. </remarks>
+        </member>
+        <member name="M:Cloo.ComputeKernel.ToString">
+            <summary>
+            Gets the string representation of the <c>ComputeKernel</c>.
+            </summary>
+            <returns> The string representation of the <c>ComputeKernel</c>. </returns>
+        </member>
+        <member name="P:Cloo.ComputeKernel.Context">
+            <summary>
+            Gets the <c>ComputeContext</c> associated with the <c>ComputeKernel</c>.
+            </summary>
+        </member>
+        <member name="P:Cloo.ComputeKernel.FunctionName">
+            <summary>
+            Gets the function name of the <c>ComputeKernel</c>.
+            </summary>
+        </member>
+        <member name="P:Cloo.ComputeKernel.Program">
+            <summary>
+            Gets the <c>ComputeProgram</c> that the <c>ComputeKernel</c> belongs to.
+            </summary>
+        </member>
+        <member name="T:Cloo.ComputeImage2D">
+            <summary>
+            Represents an OpenCL 2D image.
+            </summary>
+            <seealso cref="T:Cloo.ComputeImage"/>
+        </member>
+        <member name="T:Cloo.ComputeImage">
+            <summary>
+            Represents an OpenCL image.
+            </summary>
+            <remarks> A memory object that stores a two- or three- dimensional structured array. Image data can only be accessed with read and write functions. The read functions use a sampler. </remarks>
+            <seealso cref="T:Cloo.ComputeMemory"/>
+            <seealso cref="T:Cloo.ComputeSampler"/>
+        </member>
+        <member name="T:Cloo.ComputeMemory">
+            <summary>
+            Represents an OpenCL memory object.
+            </summary>
+            <remarks> A memory object is a handle to a region of global memory. </remarks>
+            <seealso cref="!:ComputeBuffer"/>
+            <seealso cref="T:Cloo.ComputeImage"/>
+        </member>
+        <member name="P:Cloo.ComputeMemory.Context">
+            <summary>
+            Gets the <c>ComputeContext</c> of the <c>ComputeMemory</c>.
+            </summary>
+        </member>
+        <member name="P:Cloo.ComputeMemory.Flags">
+            <summary>
+            Gets the <c>ComputeMemoryFlags</c> of the <c>ComputeMemory</c>.
+            </summary>
+        </member>
+        <member name="P:Cloo.ComputeMemory.Size">
+            <summary>
+            Gets or sets (protected) the size in bytes of the <c>ComputeMemory</c>.
+            </summary>
+        </member>
+        <member name="M:Cloo.ComputeImage.ToString">
+            <summary>
+            Gets the string representation of the <c>ComputeImage</c>.
+            </summary>
+            <returns> The string representation of the <c>ComputeImage</c>. </returns>
+        </member>
+        <member name="P:Cloo.ComputeImage.Depth">
+            <summary>
+            Gets or sets (protected) the depth in pixels of the <c>ComputeImage</c>.
+            </summary>
+        </member>
+        <member name="P:Cloo.ComputeImage.ElementSize">
+            <summary>
+            Gets or sets (protected) the size of the elements (pixels) of the <c>ComputeImage</c>.
+            </summary>
+        </member>
+        <member name="P:Cloo.ComputeImage.Height">
+            <summary>
+            Gets or sets (protected) the height in pixels of the <c>ComputeImage</c>.
+            </summary>
+        </member>
+        <member name="P:Cloo.ComputeImage.RowPitch">
+            <summary>
+            Gets or sets (protected) the size in bytes of a row of elements of the <c>ComputeImage</c>.
+            </summary>
+        </member>
+        <member name="P:Cloo.ComputeImage.SlicePitch">
+            <summary>
+            Gets or sets (protected) the size in bytes of a 2D slice of a <c>ComputeImage3D</c>. For a <c>ComputeImage2D</c> this value is 0.
+            </summary>
+        </member>
+        <member name="P:Cloo.ComputeImage.Width">
+            <summary>
+            Gets or sets (protected) the width in pixels of the <c>ComputeImage</c>.
+            </summary>
+        </member>
+        <member name="M:Cloo.ComputeImage2D.#ctor(Cloo.ComputeContext,Cloo.ComputeMemoryFlags,Cloo.ComputeImageFormat,System.Int32,System.Int32,System.Int64,System.IntPtr)">
+            <summary>
+            Creates a new <c>ComputeImage2D</c>.
+            </summary>
+            <param name="context"> A valid <c>ComputeContext</c> in which the <c>ComputeImage2D</c> is created. </param>
+            <param name="flags"> A bit-field that is used to specify allocation and usage information about the <c>ComputeImage2D</c>. </param>
+            <param name="format"> A structure that describes the format properties of the <c>ComputeImage2D</c>. </param>
+            <param name="width"> The width of the <c>ComputeImage2D</c> in pixels. </param>
+            <param name="height"> The height of the <c>ComputeImage2D</c> in pixels. </param>
+            <param name="rowPitch"> The size in bytes of each row of elements of the <c>ComputeImage2D</c>. If <paramref name="rowPitch"/> is zero, OpenCL will compute the proper value based on <c>ComputeImage.Width</c> and <c>ComputeImage.ElementSize</c>. </param>
+            <param name="data"> The data to initialize the <c>ComputeImage2D</c>. Can be <c>IntPtr.Zero</c>. </param>
+        </member>
+        <member name="M:Cloo.ComputeImage2D.CreateFromGLRenderbuffer(Cloo.ComputeContext,Cloo.ComputeMemoryFlags,System.Int32)">
+            <summary>
+            Creates a new <c>ComputeImage2D</c> from an OpenGL renderbuffer object.
+            </summary>
+            <param name="context"> A <c>ComputeContext</c> with enabled CL/GL sharing. </param>
+            <param name="flags"> A bit-field that is used to specify usage information about the <c>ComputeImage2D</c>. Only <c>ComputeMemoryFlags.ReadOnly</c>, <c>ComputeMemoryFlags.WriteOnly</c> and <c>ComputeMemoryFlags.ReadWrite</c> are allowed. </param>
+            <param name="renderbufferId"> The OpenGL renderbuffer object id to use. </param>
+            <returns> The created <c>ComputeImage2D</c>. </returns>
+        </member>
+        <member name="M:Cloo.ComputeImage2D.CreateFromGLTexture2D(Cloo.ComputeContext,Cloo.ComputeMemoryFlags,System.Int32,System.Int32,System.Int32)">
+            <summary>
+            Creates a new <c>ComputeImage2D</c> from an OpenGL 2D texture object.
+            </summary>
+            <param name="context"> A <c>ComputeContext</c> with enabled CL/GL sharing. </param>
+            <param name="flags"> A bit-field that is used to specify usage information about the <c>ComputeImage2D</c>. Only <c>ComputeMemoryFlags.ReadOnly</c>, <c>ComputeMemoryFlags.WriteOnly</c> and <c>ComputeMemoryFlags.ReadWrite</c> are allowed. </param>
+            <param name="textureTarget"> One of the following values: GL_TEXTURE_2D, GL_TEXTURE_CUBE_MAP_POSITIVE_X, GL_TEXTURE_CUBE_MAP_POSITIVE_Y, GL_TEXTURE_CUBE_MAP_POSITIVE_Z, GL_TEXTURE_CUBE_MAP_NEGATIVE_X, GL_TEXTURE_CUBE_MAP_NEGATIVE_Y, GL_TEXTURE_CUBE_MAP_NEGATIVE_Z, or GL_TEXTURE_RECTANGLE. Using GL_TEXTURE_RECTANGLE for texture_target requires OpenGL 3.1. Alternatively, GL_TEXTURE_RECTANGLE_ARB may be specified if the OpenGL extension GL_ARB_texture_rectangle is supported. </param>
+            <param name="mipLevel"> The mipmap level of the OpenGL 2D texture object to be used. </param>
+            <param name="textureId"> The OpenGL 2D texture object id to use. </param>
+            <returns> The created <c>ComputeImage2D</c>. </returns>
+        </member>
+        <member name="M:Cloo.ComputeImage2D.GetSupportedFormats(Cloo.ComputeContext,Cloo.ComputeMemoryFlags)">
+            <summary>
+            Gets a collection of supported <c>ComputeImage2D</c> <c>ComputeImageFormat</c>s in a <c>ComputeContext</c>.
+            </summary>
+            <param name="context"> The <c>ComputeContext</c> for which the collection of <c>ComputeImageFormat</c>s is queried. </param>
+            <param name="flags"> The <c>ComputeMemoryFlags</c> for which the collection of <c>ComputeImageFormat</c>s is queried. </param>
+            <returns> The collection of the required <c>ComputeImageFormat</c>s. </returns>
+        </member>
+        <member name="T:Cloo.ComputeImage3D">
+            <summary>
+            Represents an OpenCL 3D image.
+            </summary>
+            <seealso cref="T:Cloo.ComputeImage"/>
+        </member>
+        <member name="M:Cloo.ComputeImage3D.#ctor(Cloo.ComputeContext,Cloo.ComputeMemoryFlags,Cloo.ComputeImageFormat,System.Int32,System.Int32,System.Int32,System.Int64,System.Int64,System.IntPtr)">
+            <summary>
+            Creates a new <c>ComputeImage3D</c>.
+            </summary>
+            <param name="context"> A valid <c>ComputeContext</c> in which the <c>ComputeImage3D</c> is created. </param>
+            <param name="flags"> A bit-field that is used to specify allocation and usage information about the <c>ComputeImage3D</c>. </param>
+            <param name="format"> A structure that describes the format properties of the <c>ComputeImage3D</c>. </param>
+            <param name="width"> The width of the <c>ComputeImage3D</c> in pixels. </param>
+            <param name="height"> The height of the <c>ComputeImage3D</c> in pixels. </param>
+            <param name="depth"> The depth of the <c>ComputeImage3D</c> in pixels. </param>
+            <param name="rowPitch"> The size in bytes of each row of elements of the <c>ComputeImage3D</c>. If <paramref name="rowPitch"/> is zero, OpenCL will compute the proper value based on <c>ComputeImage.Width</c> and <c>ComputeImage.ElementSize</c>. </param>
+            <param name="slicePitch"> The size in bytes of each 2D slice in the <c>ComputeImage3D</c>. If <paramref name="slicePitch"/> is zero, OpenCL will compute the proper value based on <c>ComputeImage.RowPitch</c> and <c>ComputeImage.Height</c>. </param>
+            <param name="data"> The data to initialize the <c>ComputeImage3D</c>. Can be <c>IntPtr.Zero</c>. </param>
+        </member>
+        <member name="M:Cloo.ComputeImage3D.CreateFromGLTexture3D(Cloo.ComputeContext,Cloo.ComputeMemoryFlags,System.Int32,System.Int32,System.Int32)">
+            <summary>
+            Creates a new <c>ComputeImage3D</c> from an OpenGL 3D texture object.
+            </summary>
+            <param name="context"> A <c>ComputeContext</c> with enabled CL/GL sharing. </param>
+            <param name="flags"> A bit-field that is used to specify usage information about the <c>ComputeImage3D</c>. Only <c>ComputeMemoryFlags.ReadOnly</c>, <c>ComputeMemoryFlags.WriteOnly</c> and <c>ComputeMemoryFlags.ReadWrite</c> are allowed. </param>
+            <param name="textureTarget"> The image type of texture. Must be GL_TEXTURE_3D. </param>
+            <param name="mipLevel"> The mipmap level of the OpenGL 2D texture object to be used. </param>
+            <param name="textureId"> The OpenGL 2D texture object id to use. </param>
+            <returns> The created <c>ComputeImage2D</c>. </returns>
+        </member>
+        <member name="M:Cloo.ComputeImage3D.GetSupportedFormats(Cloo.ComputeContext,Cloo.ComputeMemoryFlags)">
+            <summary>
+            Gets a collection of supported <c>ComputeImage3D</c> <c>ComputeImageFormat</c>s in a <c>ComputeContext</c>.
+            </summary>
+            <param name="context"> The <c>ComputeContext</c> for which the collection of <c>ComputeImageFormat</c>s is queried. </param>
+            <param name="flags"> The <c>ComputeMemoryFlags</c> for which the collection of <c>ComputeImageFormat</c>s is queried. </param>
+            <returns> The collection of the required <c>ComputeImageFormat</c>s. </returns>
+        </member>
+        <member name="T:Cloo.Bindings.CL11">
+            <summary>
+            Contains bindings to the OpenCL 1.1 functions.
+            </summary>
+            <remarks> See the OpenCL specification for documentation regarding these functions. </remarks>
+        </member>
+        <member name="T:Cloo.Bindings.CL10">
+            <summary>
+            Contains bindings to the OpenCL 1.0 functions.
+            </summary>
+            <remarks> See the OpenCL specification for documentation regarding these functions. </remarks>
+        </member>
+        <member name="T:Cloo.ComputeErrorCode">
+            <summary>
+            The OpenCL error codes.
+            </summary>
+        </member>
+        <member name="T:Cloo.OpenCLVersion">
+            <summary>
+            The OpenCL version.
+            </summary>
+        </member>
+        <member name="T:Cloo.ComputeBoolean">
+            <summary>
+            The OpenCL boolean values expressed as ints.
+            </summary>
+        </member>
+        <member name="T:Cloo.ComputePlatformInfo">
+            <summary>
+            The platform info query symbols.
+            </summary>
+        </member>
+        <member name="T:Cloo.ComputeDeviceTypes">
+            <summary>
+            The types of devices.
+            </summary>
+        </member>
+        <member name="T:Cloo.ComputeDeviceInfo">
+            <summary>
+            The device info query symbols.
+            </summary>
+        </member>
+        <member name="T:Cloo.ComputeContextInfo">
+            <summary>
+            The context info query symbols.
+            </summary>
+        </member>
+        <member name="T:Cloo.ComputeCommandQueueInfo">
+            <summary>
+            The command-queue info query symbols.
+            </summary>
+        </member>
+        <member name="T:Cloo.ComputeMemoryInfo">
+            <summary>
+            The memory info query symbols.
+            </summary>
+        </member>
+        <member name="T:Cloo.ComputeImageInfo">
+            <summary>
+            The image info query symbols.
+            </summary>
+        </member>
+        <member name="T:Cloo.ComputeSamplerInfo">
+            <summary>
+            The sampler info query symbols.
+            </summary>
+        </member>
+        <member name="T:Cloo.ComputeProgramInfo">
+            <summary>
+            The program info query symbols.
+            </summary>
+        </member>
+        <member name="T:Cloo.ComputeProgramBuildInfo">
+            <summary>
+            The program build info query symbols.
+            </summary>
+        </member>
+        <member name="T:Cloo.ComputeKernelInfo">
+            <summary>
+            The kernel info query symbols.
+            </summary>
+        </member>
+        <member name="T:Cloo.ComputeKernelWorkGroupInfo">
+            <summary>
+            The kernel work-group info query symbols.
+            </summary>
+        </member>
+        <member name="T:Cloo.ComputeEventInfo">
+            <summary>
+            The event info query symbols.
+            </summary>
+        </member>
+        <member name="T:Cloo.ComputeCommandProfilingInfo">
+            <summary>
+            The command profiling info query symbols.
+            </summary>
+        </member>
+        <member name="T:Cloo.ComputeGLTextureInfo">
+            <summary>
+            The shared CL/GL image/texture info query symbols.
+            </summary>
+        </member>
+        <member name="T:Cloo.ComputeGLContextInfo">
+            <summary>
+            The shared CL/GL context info query symbols.
+            </summary>
+        </member>
+        <member name="T:Cloo.ComputeImageFormat">
+            <summary>
+            Represents an OpenCL image format.
+            </summary>
+            <remarks> This structure defines the type, count and size of the image channels. </remarks>
+            <seealso cref="T:Cloo.ComputeImage"/>
+        </member>
+        <member name="M:Cloo.ComputeImageFormat.#ctor(Cloo.ComputeImageChannelOrder,Cloo.ComputeImageChannelType)">
+            <summary>
+            Creates a new <c>ComputeImageFormat</c>.
+            </summary>
+            <param name="channelOrder"> The number of channels and the channel layout i.e. the memory layout in which channels are stored in the <c>ComputeImage</c>. </param>
+            <param name="channelType"> The type of the channel data. The number of bits per element determined by the <paramref name="channelType"/> and <paramref name="channelOrder"/> must be a power of two. </param>
+        </member>
+        <member name="P:Cloo.ComputeImageFormat.ChannelOrder">
+            <summary>
+            Gets the <c>ComputeImageChannleOrder</c> of the <c>ComputeImage</c>.
+            </summary>
+        </member>
+        <member name="P:Cloo.ComputeImageFormat.ChannelType">
+            <summary>
+            Gets the <c>ComputeImageChannelType</c> of the <c>ComputeImage</c>.
+            </summary>
+        </member>
+        <member name="T:Cloo.ComputeDevice">
+            <summary>
+            Represents an OpenCL device.
+            </summary>
+            <remarks> A device is a collection of compute units. A command-queue is used to queue commands to a device. Examples of commands include executing kernels, or reading and writing memory objects. OpenCL devices typically correspond to a GPU, a multi-core CPU, and other processors such as DSPs and the Cell/B.E. processor. </remarks>
+            <seealso cref="T:Cloo.ComputeCommandQueue"/>
+            <seealso cref="T:Cloo.ComputeKernel"/>
+            <seealso cref="T:Cloo.ComputeMemory"/>
+            <seealso cref="T:Cloo.ComputePlatform"/>
+        </member>
+        <member name="M:Cloo.ComputeDevice.ToString">
+            <summary>
+            Gets the string representation of the <c>ComputeDevice</c>.
+            </summary>
+            <returns> The string representation of the <c>ComputeDevice</c>. </returns>
+        </member>
+        <member name="P:Cloo.ComputeDevice.AddressBits">
+            <summary>
+            Gets the default <c>ComputeDevice</c> address space size in bits.
+            </summary>
+            <remarks> Currently supported values are 32 or 64 bits. </remarks>
+        </member>
+        <member name="P:Cloo.ComputeDevice.Available">
+            <summary>
+            Gets the availability state of the <c>ComputeDevice</c>.
+            </summary>
+            <remarks> Is <c>true</c> if the <c>ComputeDevice</c> is available and <c>false</c> if the <c>ComputeDevice</c> is not available. </remarks>
+        </member>
+        <member name="P:Cloo.ComputeDevice.CommandQueueFlags">
+            <summary>
+            Gets the <c>ComputeCommandQueueFlags</c> supported by the <c>ComputeDevice</c>.
+            </summary>
+        </member>
+        <member name="P:Cloo.ComputeDevice.CompilerAvailable">
+            <summary>
+            Gets the availability state of the OpenCL compiler of the <c>ComputeDevice.Platform</c>.
+            </summary>
+            <remarks> Is <c>false</c> if the implementation does not have a compiler available to compile the program source. Is <c>true</c> if the compiler is available. This can be <c>false</c> for the embededed platform profile only. </remarks>
+        </member>
+        <member name="P:Cloo.ComputeDevice.DriverVersion">
+            <summary>
+            Gets the OpenCL software driver version string of the <c>ComputeDevice</c>.
+            </summary>
+            <remarks> The version string is in the form <c>major_number.minor_number</c>. </remarks>
+        </member>
+        <member name="P:Cloo.ComputeDevice.EndianLittle">
+            <summary>
+            Gets the endianness of the <c>ComputeDevice</c>.
+            </summary>
+            <remarks> Is <c>true</c> if the <c>ComputeDevice</c> is a little endian device and <c>false</c> otherwise. </remarks>
+        </member>
+        <member name="P:Cloo.ComputeDevice.ErrorCorrectionSupport">
+            <summary>
+            Gets the error correction support state of the <c>ComputeDevice</c>.
+            </summary>
+            <remarks> Is <c>true</c> if the <c>ComputeDevice</c> implements error correction for the memories, caches, registers etc. Is <c>false</c> if the <c>ComputeDevice</c> does not implement error correction. This can be a requirement for certain clients of OpenCL. </remarks>
+        </member>
+        <member name="P:Cloo.ComputeDevice.ExecutionCapabilities">
+            <summary>
+            Gets the <c>ComputeDeviceExecutionCapabilities</c> of the <c>ComputeDevice</c>.
+            </summary>
+        </member>
+        <member name="P:Cloo.ComputeDevice.Extensions">
+            <summary>
+            Gets a read-only collection of names of extensions that the <c>ComputeDevice</c> supports.
+            </summary>
+        </member>
+        <member name="P:Cloo.ComputeDevice.GlobalMemoryCacheLineSize">
+            <summary>
+            Gets the size of the global <c>ComputeDevice</c> memory cache line in bytes.
+            </summary>
+        </member>
+        <member name="P:Cloo.ComputeDevice.GlobalMemoryCacheSize">
+            <summary>
+            Gets the size of the global <c>ComputeDevice</c> memory cache in bytes.
+            </summary>
+        </member>
+        <member name="P:Cloo.ComputeDevice.GlobalMemoryCacheType">
+            <summary>
+            Gets the <c>ComputeDeviceMemoryCacheType</c> of the <c>ComputeDevice</c>.
+            </summary>
+        </member>
+        <member name="P:Cloo.ComputeDevice.GlobalMemorySize">
+            <summary>
+            Gets the size of the global <c>ComputeDevice</c> memory in bytes.
+            </summary>
+        </member>
+        <member name="P:Cloo.ComputeDevice.Image2DMaxHeight">
+            <summary>
+            Maximum height of 2D images that the <c>ComputeDevice</c> supports in pixels.
+            </summary>
+            <remarks> The minimum value is 8192 if <c>ComputeDevice.ImageSupport</c> is <c>true</c>. </remarks>
+        </member>
+        <member name="P:Cloo.ComputeDevice.Image2DMaxWidth">
+            <summary>
+            Maximum width of 2D image that the <c>ComputeDevice</c> supports in pixels.
+            </summary>
+            <remarks> The minimum value is 8192 if <c>ComputeDevice.ImageSupport</c> is <c>true</c>. </remarks>
+        </member>
+        <member name="P:Cloo.ComputeDevice.Image3DMaxDepth">
+            <summary>
+            Maximum depth of 3D image the <c>ComputeDevice</c> supports in pixels.
+            </summary>
+            <remarks> The minimum value is 2048 if <c>ComputeDevice.ImageSupport</c> is <c>true</c>. </remarks>
+        </member>
+        <member name="P:Cloo.ComputeDevice.Image3DMaxHeight">
+            <summary>
+            Max height of 3D image the <c>ComputeDevice</c> supports in pixels.
+            </summary>
+            <remarks> The minimum value is 2048 if <c>ComputeDevice.ImageSupport</c> is <c>true</c>. </remarks>
+        </member>
+        <member name="P:Cloo.ComputeDevice.Image3DMaxWidth">
+            <summary>
+            Max width of 3D image the <c>ComputeDevice</c> supports in pixels.
+            </summary>
+            <remarks> The minimum value is 2048 if <c>ComputeDevice.ImageSupport</c> is <c>true</c>. </remarks>
+        </member>
+        <member name="P:Cloo.ComputeDevice.ImageSupport">
+            <summary>
+            Gets the state of image support of the <c>ComputeDevice</c>.
+            </summary>
+            <remarks> Is <c>true</c> if <c>ComputeImage</c>s are supported by the <c>ComputeDevice</c> and <c>false</c> otherwise. </remarks>
+        </member>
+        <member name="P:Cloo.ComputeDevice.LocalMemorySize">
+            <summary>
+            Gets the size of local memory are of the <c>ComputeDevice</c> in bytes.
+            </summary>
+            <remarks> The minimum value is 16 KB. </remarks>
+        </member>
+        <member name="P:Cloo.ComputeDevice.LocalMemoryType">
+            <summary>
+            Gets the <c>ComputeDeviceLocalMemoryType</c> that is supported on the <c>ComputeDevice</c>.
+            </summary>
+        </member>
+        <member name="P:Cloo.ComputeDevice.MaxClockFrequency">
+            <summary>
+            Gets the maximum configured clock frequency of the <c>ComputeDevice</c> in MHz.
+            </summary>
+        </member>
+        <member name="P:Cloo.ComputeDevice.MaxComputeUnits">
+            <summary>
+            Gets the number of parallel compute cores on the <c>ComputeDevice</c>.
+            </summary>
+            <remarks> The minimum value is 1. </remarks>
+        </member>
+        <member name="P:Cloo.ComputeDevice.MaxConstantArguments">
+            <summary>
+            Gets the maximum number of arguments declared with the <c>__constant</c> or <c>constant</c> qualifier in a <c>ComputeKernel</c> executing in the <c>ComputeDevice</c>.
+            </summary>
+            <remarks> The minimum value is 8. </remarks>
+        </member>
+        <member name="P:Cloo.ComputeDevice.MaxConstantBufferSize">
+            <summary>
+            Gets the maximum size in bytes of a constant buffer allocation in the <c>ComputeDevice</c> memory.
+            </summary>
+            <remarks>  The minimum value is 64 KB. </remarks>
+        </member>
+        <member name="P:Cloo.ComputeDevice.MaxMemoryAllocationSize">
+            <summary>
+            Gets the maximum size of memory object allocation in the <c>ComputeDevice</c> memory in bytes.
+            </summary>
+            <remarks> The minimum value is <c>max(ComputeDevice.GlobalMemorySize/4, 128*1024*1024)</c>. </remarks>
+        </member>
+        <member name="P:Cloo.ComputeDevice.MaxParameterSize">
+            <summary>
+            Gets the maximum size in bytes of the arguments that can be passed to a <c>ComputeKernel</c> executing in the <c>ComputeDevice</c>.
+            </summary>
+            <remarks> The minimum value is 256. </remarks>
+        </member>
+        <member name="P:Cloo.ComputeDevice.MaxReadImageArguments">
+            <summary>
+            Gets the maximum number of simultaneous <c>ComputeImage</c>s that can be read by a <c>ComputeKernel</c> executing in the <c>ComputeDevice</c>.
+            </summary>
+            <remarks> The minimum value is 128 if <c>ComputeDevice.ImageSupport</c> is <c>true</c>. </remarks>
+        </member>
+        <member name="P:Cloo.ComputeDevice.MaxSamplers">
+            <summary>
+            Gets the maximum number of <c>ComputeSampler</c>s that can be used in a <c>ComputeKernel</c>.
+            </summary>
+            <remarks> The minimum value is 16 if <c>ComputeDevice.ImageSupport</c> is <c>true</c>. </remarks>
+        </member>
+        <member name="P:Cloo.ComputeDevice.MaxWorkGroupSize">
+            <summary>
+            Gets the maximum number of work-items in a work-group executing a <c>ComputeKernel</c> in a <c>ComputeDevice</c> using the data parallel execution model.
+            </summary>
+            <remarks> The minimum value is 1. </remarks>
+        </member>
+        <member name="P:Cloo.ComputeDevice.MaxWorkItemDimensions">
+            <summary>
+            Gets the maximum number of dimensions that specify the global and local work-item IDs used by the data parallel execution model.
+            </summary>
+            <remarks> The minimum value is 3. </remarks>
+        </member>
+        <member name="P:Cloo.ComputeDevice.MaxWorkItemSizes">
+            <summary>
+            Gets the maximum number of work-items that can be specified in each dimension of the <paramref name="globalWorkSize"/> argument of <c>ComputeCommandQueue.Execute</c>.
+            </summary>
+        </member>
+        <member name="P:Cloo.ComputeDevice.MaxWriteImageArguments">
+            <summary>
+            Gets the maximum number of simultaneous <c>ComputeImage</c>s that can be written to by a <c>ComputeKernel</c> executing in the <c>ComputeDevice</c>.
+            </summary>
+            <remarks> The minimum value is 8 if <c>ComputeDevice.ImageSupport</c> is <c>true</c>. </remarks>
+        </member>
+        <member name="P:Cloo.ComputeDevice.MemoryBaseAddressAlignment">
+            <summary>
+            Gets the alignment in bits of the base address of any <c>ComputeMemory</c> allocated in the <c>ComputeDevice</c> memory.
+            </summary>
+        </member>
+        <member name="P:Cloo.ComputeDevice.MinDataTypeAlignmentSize">
+            <summary>
+            Gets the smallest alignment in bytes which can be used for any data type allocated in the <c>ComputeDevice</c> memory.
+            </summary>
+        </member>
+        <member name="P:Cloo.ComputeDevice.Name">
+            <summary>
+            Gets the name of the <c>ComputeDevice</c>.
+            </summary>
+        </member>
+        <member name="P:Cloo.ComputeDevice.Platform">
+            <summary>
+            Gets the <c>ComputePlatform</c> associated with the <c>ComputeDevice</c>.
+            </summary>
+        </member>
+        <member name="P:Cloo.ComputeDevice.PreferredVectorWidthDouble">
+            <summary>
+            Gets the <c>ComputeDevice</c>'s preferred native vector width size for vector of <c>double</c>s.
+            </summary>
+            <remarks> The vector width is defined as the number of scalar elements that can be stored in the vector. </remarks>
+        </member>
+        <member name="P:Cloo.ComputeDevice.PreferredVectorWidthFloat">
+            <summary>
+            Gets the <c>ComputeDevice</c>'s preferred native vector width size for vector of <c>float</c>s.
+            </summary>
+            <remarks> The vector width is defined as the number of scalar elements that can be stored in the vector. </remarks>
+        </member>
+        <member name="P:Cloo.ComputeDevice.PreferredVectorWidthChar">
+            <summary>
+            Gets the <c>ComputeDevice</c>'s preferred native vector width size for vector of <c>char</c>s.
+            </summary>
+            <remarks> The vector width is defined as the number of scalar elements that can be stored in the vector. </remarks>
+        </member>
+        <member name="P:Cloo.ComputeDevice.PreferredVectorWidthInt">
+            <summary>
+            Gets the <c>ComputeDevice</c>'s preferred native vector width size for vector of <c>int</c>s.
+            </summary>
+            <remarks> The vector width is defined as the number of scalar elements that can be stored in the vector. </remarks>
+        </member>
+        <member name="P:Cloo.ComputeDevice.PreferredVectorWidthLong">
+            <summary>
+            Gets the <c>ComputeDevice</c>'s preferred native vector width size for vector of <c>long</c>s.
+            </summary>
+            <remarks> The vector width is defined as the number of scalar elements that can be stored in the vector. </remarks>
+        </member>
+        <member name="P:Cloo.ComputeDevice.PreferredVectorWidthShort">
+            <summary>
+            Gets the <c>ComputeDevice</c>'s preferred native vector width size for vector of <c>short</c>s.
+            </summary>
+            <remarks> The vector width is defined as the number of scalar elements that can be stored in the vector. </remarks>
+        </member>
+        <member name="P:Cloo.ComputeDevice.Profile">
+            <summary>
+            Gets the OpenCL profile name supported by the <c>ComputeDevice</c>.
+            </summary>
+            <remarks> 
+            The profile name returned can be one of the following strings:
+            <list type="bullets">
+            <item>
+                <term> FULL_PROFILE </term>
+                <description> The <c>ComputeDevice</c> supports the OpenCL specification (functionality defined as part of the core specification and does not require any extensions to be supported). </description>
+            </item>
+            <item>
+                <term> EMBEDDED_PROFILE </term>
+                <description> The <c>ComputeDevice</c> supports the OpenCL embedded profile. </description>
+            </item>
+            </list>
+            </remarks>
+        </member>
+        <member name="P:Cloo.ComputeDevice.ProfilingTimerResolution">
+            <summary>
+            Gets the resolution of the <c>ComputeDevice</c> timer in nanoseconds.
+            </summary>
+        </member>
+        <member name="P:Cloo.ComputeDevice.SingleCapabilites">
+            <summary>
+            Gets the <c>ComputeDeviceSingleCapabilities</c> of the <c>ComputeDevice</c>.
+            </summary>
+        </member>
+        <member name="P:Cloo.ComputeDevice.Type">
+            <summary>
+            Gets the <c>ComputeDeviceTypes</c> of the <c>ComputeDevice</c>.
+            </summary>
+        </member>
+        <member name="P:Cloo.ComputeDevice.Vendor">
+            <summary>
+            Gets the <c>ComputeDevice</c> vendor name string.
+            </summary>
+        </member>
+        <member name="P:Cloo.ComputeDevice.VendorId">
+            <summary>
+            Gets a unique <c>ComputeDevice</c> vendor identifier.
+            </summary>
+            <remarks> An example of a unique device identifier could be the PCIe ID. </remarks>
+        </member>
+        <member name="P:Cloo.ComputeDevice.Version">
+            <summary>
+            Gets the OpenCL version supported by the <c>ComputeDevice</c>.
+            </summary>
+            <remarks> This version string has the following format: <c>OpenCL[space][major_version].[minor_version][space][vendor-specific information]</c>. </remarks>
+        </member>
+        <member name="T:Cloo.ComputeContext">
+            <summary>
+            Represents an OpenCL context.
+            </summary>
             <remarks> The environment within which the kernels execute and the domain in which synchronization and memory management is defined. </remarks>
             <br/>
             <example> 
@@ -331,830 +993,6 @@
             <param name="userDataPtr"> The pointer to the optional user data specified in <paramref name="notifyDataPtr"/> argument of <c>ComputeContext</c> constructor. </param>
             <remarks> This callback function may be called asynchronously by the OpenCL implementation. It is the application's responsibility to ensure that the callback function is thread-safe. </remarks>
         </member>
-        <member name="T:Cloo.ComputeContextProperty">
-            <summary>
-            Represents an OpenCL context property.
-            </summary>
-            <remarks> An OpenCL context property is a (name, value) data pair. </remarks>
-        </member>
-        <member name="M:Cloo.ComputeContextProperty.#ctor(Cloo.ComputeContextPropertyName,System.IntPtr)">
-            <summary>
-            Creates a new <c>ComputeContextProperty</c>.
-            </summary>
-            <param name="name"> The name of the <c>ComputeContextProperty</c>. </param>
-            <param name="value"> The value of the created <c>ComputeContextProperty</c>. </param>
-        </member>
-        <member name="M:Cloo.ComputeContextProperty.ToString">
-            <summary>
-            Gets the string representation of the <c>ComputeContextProperty</c>.
-            </summary>
-            <returns> The string representation of the <c>ComputeContextProperty</c>. </returns>
-        </member>
-        <member name="P:Cloo.ComputeContextProperty.Name">
-            <summary>
-            Gets the <c>ComputeContextPropertyName</c> of the <c>ComputeContextProperty</c>.
-            </summary>
-        </member>
-        <member name="P:Cloo.ComputeContextProperty.Value">
-            <summary>
-            Gets the value of the <c>ComputeContextProperty</c>.
-            </summary>
-        </member>
-        <member name="T:Cloo.ComputeKernel">
-            <summary>
-            Represents an OpenCL kernel.
-            </summary>
-            <remarks> A kernel object encapsulates a specific kernel function declared in a program and the argument values to be used when executing this kernel function. </remarks>
-            <seealso cref="T:Cloo.ComputeCommandQueue"/>
-            <seealso cref="T:Cloo.ComputeProgram"/>
-        </member>
-        <member name="M:Cloo.ComputeKernel.GetLocalMemorySize(Cloo.ComputeDevice)">
-            <summary>
-            Gets the amount of local memory in bytes used by the <c>ComputeKernel</c>.
-            </summary>
-            <param name="device"> One of the <c>ComputeKernel.Program.Device</c>s. </param>
-            <returns> The amount of local memory in bytes used by the <c>ComputeKernel</c>. </returns>
-        </member>
-        <member name="M:Cloo.ComputeKernel.GetCompileWorkGroupSize(Cloo.ComputeDevice)">
-            <summary>
-            Gets the compile work-group size specified by the <c>__attribute__((reqd_work_group_size(X, Y, Z)))</c> qualifier.
-            </summary>
-            <param name="device"> One of the <c>ComputeKernel.Program.Device</c>s. </param>
-            <returns> The compile work-group size specified by the <c>__attribute__((reqd_work_group_size(X, Y, Z)))</c> qualifier. If such qualifier is not specified, (0, 0, 0) is returned. </returns>
-        </member>
-        <member name="M:Cloo.ComputeKernel.GetWorkGroupSize(Cloo.ComputeDevice)">
-            <summary>
-            Gets the maximum work-group size that can be used to execute the <c>ComputeKernel</c> on a <c>ComputeDevice</c>.
-            </summary>
-            <param name="device"> One of the <c>ComputeKernel.Program.Device</c>s. </param>
-            <returns> The maximum work-group size that can be used to execute the <c>ComputeKernel</c> on <paramref name="device"/>. </returns>
-        </member>
-        <member name="M:Cloo.ComputeKernel.SetArgument(System.Int32,System.IntPtr,System.IntPtr)">
-            <summary>
-            Sets a value argument of the <c>ComputeKernel</c>.
-            </summary>
-            <param name="index"> The argument index. </param>
-            <param name="dataSize"> The size of the argument data in bytes. </param>
-            <param name="dataAddr"> A pointer to the data that should be used as the argument value. </param>
-            <remarks> Arguments to the kernel are referred by indices that go from 0 for the leftmost argument to n-1, where n is the total number of arguments declared by a kernel. </remarks>
-        </member>
-        <member name="M:Cloo.ComputeKernel.SetLocalArgument(System.Int32,System.Int64)">
-            <summary>
-            Sets the size in bytes of an argument specfied with the <c>local</c> address space qualifier.
-            </summary>
->>>>>>> c2247f2b
-            <param name="index"> The argument index. </param>
-            <param name="dataSize"> The size of the argument data in bytes. </param>
-            <remarks> Arguments to the kernel are referred by indices that go from 0 for the leftmost argument to n-1, where n is the total number of arguments declared by a kernel. </remarks>
-        </member>
-        <member name="M:Cloo.ComputeKernel.SetMemoryArgument(System.Int32,Cloo.ComputeMemory)">
-            <summary>
-            Sets a <c>T*</c>, <c>image2d_t</c> or <c>image3d_t</c> argument of the <c>ComputeKernel</c>.
-            </summary>
-            <param name="index"> The argument index. </param>
-            <param name="memObj"> The <c>ComputeMemory</c> that is passed as the argument. </param>
-            <remarks> This method will automatically track <paramref name="memObj"/> to prevent it from being collected by the GC.<br/> Arguments to the kernel are referred by indices that go from 0 for the leftmost argument to n-1, where n is the total number of arguments declared by a kernel. </remarks>
-        </member>
-        <member name="M:Cloo.ComputeKernel.SetMemoryArgument(System.Int32,Cloo.ComputeMemory,System.Boolean)">
-            <summary>
-            Sets a <c>T*</c>, <c>image2d_t</c> or <c>image3d_t</c> argument of the <c>ComputeKernel</c>.
-            </summary>
-            <param name="index"> The argument index. </param>
-            <param name="memObj"> The <c>ComputeMemory</c> that is passed as the argument. </param>
-            <param name="track"> Specify whether the kernel should prevent garbage collection of the <paramref name="memObj"/> until <c>ComputeKernel</c> execution. This is useful if the application code doesn't refer to <paramref name="memObj"/> after this call or forces a <c>GC.Collect()</c> between this call and the <c>ComputeKernel</c> execution. </param>
-            <remarks> Arguments to the kernel are referred by indices that go from 0 for the leftmost argument to n-1, where n is the total number of arguments declared by a kernel. </remarks>
-        </member>
-        <member name="M:Cloo.ComputeKernel.SetSamplerArgument(System.Int32,Cloo.ComputeSampler)">
-            <summary>
-            Sets a <c>sampler_t</c> argument of the <c>ComputeKernel</c>.
-            </summary>
-            <param name="index"> The argument index. </param>
-            <param name="sampler"> The <c>ComputeSampler</c> that is passed as the argument. </param>
-            <remarks> This method will automatically track <paramref name="sampler"/> to prevent it from being collected by the GC.<br/> Arguments to the kernel are referred by indices that go from 0 for the leftmost argument to n-1, where n is the total number of arguments declared by a kernel. </remarks>
-        </member>
-        <member name="M:Cloo.ComputeKernel.SetSamplerArgument(System.Int32,Cloo.ComputeSampler,System.Boolean)">
-            <summary>
-            Sets a <c>sampler_t</c> argument of the <c>ComputeKernel</c>.
-            </summary>
-            <param name="index"> The argument index. </param>
-            <param name="sampler"> The <c>ComputeSampler</c> that is passed as the argument. </param>
-            <param name="track"> Specify whether the kernel should prevent garbage collection of the <paramref name="sampler"/> until <c>ComputeKernel</c> execution. This is useful if the application code doesn't refer to <paramref name="sampler"/> after this call or forces a <c>GC.Collect()</c> between this call and the <c>ComputeKernel</c> execution. </param>
-            <remarks> Arguments to the kernel are referred by indices that go from 0 for the leftmost argument to n-1, where n is the total number of arguments declared by a kernel. </remarks>
-        </member>
-        <member name="M:Cloo.ComputeKernel.SetValueArgument``1(System.Int32,``0)">
-            <summary>
-            Sets a value argument of the <c>ComputeKernel</c>.
-            </summary>
-            <typeparam name="T"> The type of the argument. </typeparam>
-            <param name="index"> The argument index. </param>
-            <param name="data"> The data that is passed as the argument value. </param>
-            <remarks> Arguments to the kernel are referred by indices that go from 0 for the leftmost argument to n-1, where n is the total number of arguments declared by a kernel. </remarks>
-        </member>
-        <member name="M:Cloo.ComputeKernel.ToString">
-            <summary>
-            Gets the string representation of the <c>ComputeKernel</c>.
-            </summary>
-            <returns> The string representation of the <c>ComputeKernel</c>. </returns>
-        </member>
-        <member name="P:Cloo.ComputeKernel.Context">
-            <summary>
-            Gets the <c>ComputeContext</c> associated with the <c>ComputeKernel</c>.
-            </summary>
-        </member>
-        <member name="P:Cloo.ComputeKernel.FunctionName">
-            <summary>
-            Gets the function name of the <c>ComputeKernel</c>.
-            </summary>
-        </member>
-        <member name="P:Cloo.ComputeKernel.Program">
-            <summary>
-            Gets the <c>ComputeProgram</c> that the <c>ComputeKernel</c> belongs to.
-            </summary>
-        </member>
-        <member name="T:Cloo.ComputeImage2D">
-            <summary>
-            Represents an OpenCL 2D image.
-            </summary>
-            <seealso cref="T:Cloo.ComputeImage"/>
-        </member>
-        <member name="T:Cloo.ComputeImage">
-            <summary>
-            Represents an OpenCL image.
-            </summary>
-            <remarks> A memory object that stores a two- or three- dimensional structured array. Image data can only be accessed with read and write functions. The read functions use a sampler. </remarks>
-            <seealso cref="T:Cloo.ComputeMemory"/>
-            <seealso cref="T:Cloo.ComputeSampler"/>
-        </member>
-        <member name="T:Cloo.ComputeMemory">
-            <summary>
-            Represents an OpenCL memory object.
-            </summary>
-            <remarks> A memory object is a handle to a region of global memory. </remarks>
-            <seealso cref="!:ComputeBuffer"/>
-            <seealso cref="T:Cloo.ComputeImage"/>
-        </member>
-        <member name="P:Cloo.ComputeMemory.Context">
-            <summary>
-            Gets the <c>ComputeContext</c> of the <c>ComputeMemory</c>.
-            </summary>
-        </member>
-        <member name="P:Cloo.ComputeMemory.Flags">
-            <summary>
-            Gets the <c>ComputeMemoryFlags</c> of the <c>ComputeMemory</c>.
-            </summary>
-        </member>
-        <member name="P:Cloo.ComputeMemory.Size">
-            <summary>
-            Gets or sets (protected) the size in bytes of the <c>ComputeMemory</c>.
-            </summary>
-        </member>
-        <member name="M:Cloo.ComputeImage.ToString">
-            <summary>
-            Gets the string representation of the <c>ComputeImage</c>.
-            </summary>
-            <returns> The string representation of the <c>ComputeImage</c>. </returns>
-        </member>
-<<<<<<< HEAD
-        <member name="P:Cloo.ComputeImage.Depth">
-=======
-        <member name="M:Cloo.Tools.ParseVersionString(System.String)">
-            <summary>
-            Parses an OpenCL version string.
-            </summary>
-            <param name="versionString"> The version string to parse. Must be in the format: <c>OpenCL[space][major_version].[minor_version][space][vendor-specific information]</c>. </param>
-            <returns> A <c>Version</c> instance containing the major and minor version from <paramref name="versionString"/>. </returns>
-        </member>
-        <member name="T:Cloo.ComputeCommandQueue">
->>>>>>> c2247f2b
-            <summary>
-            Gets or sets (protected) the depth in pixels of the <c>ComputeImage</c>.
-            </summary>
-        </member>
-        <member name="P:Cloo.ComputeImage.ElementSize">
-            <summary>
-            Gets or sets (protected) the size of the elements (pixels) of the <c>ComputeImage</c>.
-            </summary>
-        </member>
-        <member name="P:Cloo.ComputeImage.Height">
-            <summary>
-            Gets or sets (protected) the height in pixels of the <c>ComputeImage</c>.
-            </summary>
-        </member>
-        <member name="P:Cloo.ComputeImage.RowPitch">
-            <summary>
-            Gets or sets (protected) the size in bytes of a row of elements of the <c>ComputeImage</c>.
-            </summary>
-        </member>
-        <member name="P:Cloo.ComputeImage.SlicePitch">
-            <summary>
-            Gets or sets (protected) the size in bytes of a 2D slice of a <c>ComputeImage3D</c>. For a <c>ComputeImage2D</c> this value is 0.
-            </summary>
-        </member>
-        <member name="P:Cloo.ComputeImage.Width">
-            <summary>
-            Gets or sets (protected) the width in pixels of the <c>ComputeImage</c>.
-            </summary>
-        </member>
-        <member name="M:Cloo.ComputeImage2D.#ctor(Cloo.ComputeContext,Cloo.ComputeMemoryFlags,Cloo.ComputeImageFormat,System.Int32,System.Int32,System.Int64,System.IntPtr)">
-            <summary>
-            Creates a new <c>ComputeImage2D</c>.
-            </summary>
-            <param name="context"> A valid <c>ComputeContext</c> in which the <c>ComputeImage2D</c> is created. </param>
-            <param name="flags"> A bit-field that is used to specify allocation and usage information about the <c>ComputeImage2D</c>. </param>
-            <param name="format"> A structure that describes the format properties of the <c>ComputeImage2D</c>. </param>
-            <param name="width"> The width of the <c>ComputeImage2D</c> in pixels. </param>
-            <param name="height"> The height of the <c>ComputeImage2D</c> in pixels. </param>
-            <param name="rowPitch"> The size in bytes of each row of elements of the <c>ComputeImage2D</c>. If <paramref name="rowPitch"/> is zero, OpenCL will compute the proper value based on <c>ComputeImage.Width</c> and <c>ComputeImage.ElementSize</c>. </param>
-            <param name="data"> The data to initialize the <c>ComputeImage2D</c>. Can be <c>IntPtr.Zero</c>. </param>
-        </member>
-        <member name="M:Cloo.ComputeImage2D.CreateFromGLRenderbuffer(Cloo.ComputeContext,Cloo.ComputeMemoryFlags,System.Int32)">
-            <summary>
-            Creates a new <c>ComputeImage2D</c> from an OpenGL renderbuffer object.
-            </summary>
-            <param name="context"> A <c>ComputeContext</c> with enabled CL/GL sharing. </param>
-            <param name="flags"> A bit-field that is used to specify usage information about the <c>ComputeImage2D</c>. Only <c>ComputeMemoryFlags.ReadOnly</c>, <c>ComputeMemoryFlags.WriteOnly</c> and <c>ComputeMemoryFlags.ReadWrite</c> are allowed. </param>
-            <param name="renderbufferId"> The OpenGL renderbuffer object id to use. </param>
-            <returns> The created <c>ComputeImage2D</c>. </returns>
-        </member>
-        <member name="M:Cloo.ComputeImage2D.CreateFromGLTexture2D(Cloo.ComputeContext,Cloo.ComputeMemoryFlags,System.Int32,System.Int32,System.Int32)">
-            <summary>
-            Creates a new <c>ComputeImage2D</c> from an OpenGL 2D texture object.
-            </summary>
-            <param name="context"> A <c>ComputeContext</c> with enabled CL/GL sharing. </param>
-            <param name="flags"> A bit-field that is used to specify usage information about the <c>ComputeImage2D</c>. Only <c>ComputeMemoryFlags.ReadOnly</c>, <c>ComputeMemoryFlags.WriteOnly</c> and <c>ComputeMemoryFlags.ReadWrite</c> are allowed. </param>
-            <param name="textureTarget"> One of the following values: GL_TEXTURE_2D, GL_TEXTURE_CUBE_MAP_POSITIVE_X, GL_TEXTURE_CUBE_MAP_POSITIVE_Y, GL_TEXTURE_CUBE_MAP_POSITIVE_Z, GL_TEXTURE_CUBE_MAP_NEGATIVE_X, GL_TEXTURE_CUBE_MAP_NEGATIVE_Y, GL_TEXTURE_CUBE_MAP_NEGATIVE_Z, or GL_TEXTURE_RECTANGLE. Using GL_TEXTURE_RECTANGLE for texture_target requires OpenGL 3.1. Alternatively, GL_TEXTURE_RECTANGLE_ARB may be specified if the OpenGL extension GL_ARB_texture_rectangle is supported. </param>
-            <param name="mipLevel"> The mipmap level of the OpenGL 2D texture object to be used. </param>
-            <param name="textureId"> The OpenGL 2D texture object id to use. </param>
-            <returns> The created <c>ComputeImage2D</c>. </returns>
-        </member>
-        <member name="M:Cloo.ComputeImage2D.GetSupportedFormats(Cloo.ComputeContext,Cloo.ComputeMemoryFlags)">
-            <summary>
-            Gets a collection of supported <c>ComputeImage2D</c> <c>ComputeImageFormat</c>s in a <c>ComputeContext</c>.
-            </summary>
-            <param name="context"> The <c>ComputeContext</c> for which the collection of <c>ComputeImageFormat</c>s is queried. </param>
-            <param name="flags"> The <c>ComputeMemoryFlags</c> for which the collection of <c>ComputeImageFormat</c>s is queried. </param>
-            <returns> The collection of the required <c>ComputeImageFormat</c>s. </returns>
-        </member>
-        <member name="T:Cloo.ComputeImage3D">
-            <summary>
-            Represents an OpenCL 3D image.
-            </summary>
-            <seealso cref="T:Cloo.ComputeImage"/>
-        </member>
-        <member name="M:Cloo.ComputeImage3D.#ctor(Cloo.ComputeContext,Cloo.ComputeMemoryFlags,Cloo.ComputeImageFormat,System.Int32,System.Int32,System.Int32,System.Int64,System.Int64,System.IntPtr)">
-            <summary>
-            Creates a new <c>ComputeImage3D</c>.
-            </summary>
-            <param name="context"> A valid <c>ComputeContext</c> in which the <c>ComputeImage3D</c> is created. </param>
-            <param name="flags"> A bit-field that is used to specify allocation and usage information about the <c>ComputeImage3D</c>. </param>
-            <param name="format"> A structure that describes the format properties of the <c>ComputeImage3D</c>. </param>
-            <param name="width"> The width of the <c>ComputeImage3D</c> in pixels. </param>
-            <param name="height"> The height of the <c>ComputeImage3D</c> in pixels. </param>
-            <param name="depth"> The depth of the <c>ComputeImage3D</c> in pixels. </param>
-            <param name="rowPitch"> The size in bytes of each row of elements of the <c>ComputeImage3D</c>. If <paramref name="rowPitch"/> is zero, OpenCL will compute the proper value based on <c>ComputeImage.Width</c> and <c>ComputeImage.ElementSize</c>. </param>
-            <param name="slicePitch"> The size in bytes of each 2D slice in the <c>ComputeImage3D</c>. If <paramref name="slicePitch"/> is zero, OpenCL will compute the proper value based on <c>ComputeImage.RowPitch</c> and <c>ComputeImage.Height</c>. </param>
-            <param name="data"> The data to initialize the <c>ComputeImage3D</c>. Can be <c>IntPtr.Zero</c>. </param>
-        </member>
-        <member name="M:Cloo.ComputeImage3D.CreateFromGLTexture3D(Cloo.ComputeContext,Cloo.ComputeMemoryFlags,System.Int32,System.Int32,System.Int32)">
-            <summary>
-            Creates a new <c>ComputeImage3D</c> from an OpenGL 3D texture object.
-            </summary>
-            <param name="context"> A <c>ComputeContext</c> with enabled CL/GL sharing. </param>
-            <param name="flags"> A bit-field that is used to specify usage information about the <c>ComputeImage3D</c>. Only <c>ComputeMemoryFlags.ReadOnly</c>, <c>ComputeMemoryFlags.WriteOnly</c> and <c>ComputeMemoryFlags.ReadWrite</c> are allowed. </param>
-            <param name="textureTarget"> The image type of texture. Must be GL_TEXTURE_3D. </param>
-            <param name="mipLevel"> The mipmap level of the OpenGL 2D texture object to be used. </param>
-            <param name="textureId"> The OpenGL 2D texture object id to use. </param>
-            <returns> The created <c>ComputeImage2D</c>. </returns>
-        </member>
-        <member name="M:Cloo.ComputeImage3D.GetSupportedFormats(Cloo.ComputeContext,Cloo.ComputeMemoryFlags)">
-            <summary>
-            Gets a collection of supported <c>ComputeImage3D</c> <c>ComputeImageFormat</c>s in a <c>ComputeContext</c>.
-            </summary>
-            <param name="context"> The <c>ComputeContext</c> for which the collection of <c>ComputeImageFormat</c>s is queried. </param>
-            <param name="flags"> The <c>ComputeMemoryFlags</c> for which the collection of <c>ComputeImageFormat</c>s is queried. </param>
-            <returns> The collection of the required <c>ComputeImageFormat</c>s. </returns>
-        </member>
-        <member name="T:Cloo.Bindings.CL11">
-            <summary>
-            Contains bindings to the OpenCL 1.1 functions.
-            </summary>
-            <remarks> See the OpenCL specification for documentation regarding these functions. </remarks>
-        </member>
-        <member name="T:Cloo.Bindings.CL10">
-            <summary>
-            Contains bindings to the OpenCL 1.0 functions.
-            </summary>
-            <remarks> See the OpenCL specification for documentation regarding these functions. </remarks>
-        </member>
-        <member name="T:Cloo.ComputeErrorCode">
-            <summary>
-            The OpenCL error codes.
-            </summary>
-        </member>
-        <member name="T:Cloo.OpenCLVersion">
-            <summary>
-            The OpenCL version.
-            </summary>
-        </member>
-        <member name="T:Cloo.ComputeBoolean">
-            <summary>
-            The OpenCL boolean values expressed as ints.
-            </summary>
-        </member>
-        <member name="T:Cloo.ComputePlatformInfo">
-            <summary>
-            The platform info query symbols.
-            </summary>
-        </member>
-        <member name="T:Cloo.ComputeDeviceTypes">
-            <summary>
-            The types of devices.
-            </summary>
-        </member>
-        <member name="T:Cloo.ComputeDeviceInfo">
-            <summary>
-            The device info query symbols.
-            </summary>
-        </member>
-        <member name="T:Cloo.ComputeContextInfo">
-            <summary>
-            The context info query symbols.
-            </summary>
-        </member>
-        <member name="T:Cloo.ComputeCommandQueueInfo">
-            <summary>
-            The command-queue info query symbols.
-            </summary>
-        </member>
-        <member name="T:Cloo.ComputeMemoryInfo">
-            <summary>
-            The memory info query symbols.
-            </summary>
-        </member>
-        <member name="T:Cloo.ComputeImageInfo">
-            <summary>
-            The image info query symbols.
-            </summary>
-        </member>
-        <member name="T:Cloo.ComputeSamplerInfo">
-            <summary>
-            The sampler info query symbols.
-            </summary>
-        </member>
-        <member name="T:Cloo.ComputeProgramInfo">
-            <summary>
-            The program info query symbols.
-            </summary>
-        </member>
-        <member name="T:Cloo.ComputeProgramBuildInfo">
-            <summary>
-            The program build info query symbols.
-            </summary>
-        </member>
-        <member name="T:Cloo.ComputeKernelInfo">
-            <summary>
-            The kernel info query symbols.
-            </summary>
-        </member>
-        <member name="T:Cloo.ComputeKernelWorkGroupInfo">
-            <summary>
-            The kernel work-group info query symbols.
-            </summary>
-        </member>
-        <member name="T:Cloo.ComputeEventInfo">
-            <summary>
-            The event info query symbols.
-            </summary>
-        </member>
-        <member name="T:Cloo.ComputeCommandProfilingInfo">
-            <summary>
-            The command profiling info query symbols.
-            </summary>
-        </member>
-        <member name="T:Cloo.ComputeGLTextureInfo">
-            <summary>
-            The shared CL/GL image/texture info query symbols.
-            </summary>
-        </member>
-        <member name="T:Cloo.ComputeGLContextInfo">
-            <summary>
-            The shared CL/GL context info query symbols.
-            </summary>
-        </member>
-        <member name="T:Cloo.ComputeImageFormat">
-            <summary>
-            Represents an OpenCL image format.
-            </summary>
-            <remarks> This structure defines the type, count and size of the image channels. </remarks>
-            <seealso cref="T:Cloo.ComputeImage"/>
-        </member>
-        <member name="M:Cloo.ComputeImageFormat.#ctor(Cloo.ComputeImageChannelOrder,Cloo.ComputeImageChannelType)">
-            <summary>
-            Creates a new <c>ComputeImageFormat</c>.
-            </summary>
-            <param name="channelOrder"> The number of channels and the channel layout i.e. the memory layout in which channels are stored in the <c>ComputeImage</c>. </param>
-            <param name="channelType"> The type of the channel data. The number of bits per element determined by the <paramref name="channelType"/> and <paramref name="channelOrder"/> must be a power of two. </param>
-        </member>
-        <member name="P:Cloo.ComputeImageFormat.ChannelOrder">
-            <summary>
-            Gets the <c>ComputeImageChannleOrder</c> of the <c>ComputeImage</c>.
-            </summary>
-        </member>
-        <member name="P:Cloo.ComputeImageFormat.ChannelType">
-            <summary>
-            Gets the <c>ComputeImageChannelType</c> of the <c>ComputeImage</c>.
-            </summary>
-        </member>
-        <member name="T:Cloo.ComputeDevice">
-            <summary>
-            Represents an OpenCL device.
-            </summary>
-            <remarks> A device is a collection of compute units. A command-queue is used to queue commands to a device. Examples of commands include executing kernels, or reading and writing memory objects. OpenCL devices typically correspond to a GPU, a multi-core CPU, and other processors such as DSPs and the Cell/B.E. processor. </remarks>
-            <seealso cref="T:Cloo.ComputeCommandQueue"/>
-            <seealso cref="T:Cloo.ComputeKernel"/>
-            <seealso cref="T:Cloo.ComputeMemory"/>
-            <seealso cref="T:Cloo.ComputePlatform"/>
-        </member>
-        <member name="M:Cloo.ComputeDevice.ToString">
-            <summary>
-            Gets the string representation of the <c>ComputeDevice</c>.
-            </summary>
-            <returns> The string representation of the <c>ComputeDevice</c>. </returns>
-        </member>
-        <member name="P:Cloo.ComputeDevice.AddressBits">
-            <summary>
-            Gets the default <c>ComputeDevice</c> address space size in bits.
-            </summary>
-            <remarks> Currently supported values are 32 or 64 bits. </remarks>
-        </member>
-        <member name="P:Cloo.ComputeDevice.Available">
-            <summary>
-            Gets the availability state of the <c>ComputeDevice</c>.
-            </summary>
-            <remarks> Is <c>true</c> if the <c>ComputeDevice</c> is available and <c>false</c> if the <c>ComputeDevice</c> is not available. </remarks>
-        </member>
-        <member name="P:Cloo.ComputeDevice.CommandQueueFlags">
-            <summary>
-            Gets the <c>ComputeCommandQueueFlags</c> supported by the <c>ComputeDevice</c>.
-            </summary>
-        </member>
-        <member name="P:Cloo.ComputeDevice.CompilerAvailable">
-            <summary>
-            Gets the availability state of the OpenCL compiler of the <c>ComputeDevice.Platform</c>.
-            </summary>
-            <remarks> Is <c>false</c> if the implementation does not have a compiler available to compile the program source. Is <c>true</c> if the compiler is available. This can be <c>false</c> for the embededed platform profile only. </remarks>
-        </member>
-        <member name="P:Cloo.ComputeDevice.DriverVersion">
-            <summary>
-            Gets the OpenCL software driver version string of the <c>ComputeDevice</c>.
-            </summary>
-            <remarks> The version string is in the form <c>major_number.minor_number</c>. </remarks>
-        </member>
-        <member name="P:Cloo.ComputeDevice.EndianLittle">
-            <summary>
-            Gets the endianness of the <c>ComputeDevice</c>.
-            </summary>
-            <remarks> Is <c>true</c> if the <c>ComputeDevice</c> is a little endian device and <c>false</c> otherwise. </remarks>
-        </member>
-        <member name="P:Cloo.ComputeDevice.ErrorCorrectionSupport">
-            <summary>
-            Gets the error correction support state of the <c>ComputeDevice</c>.
-            </summary>
-            <remarks> Is <c>true</c> if the <c>ComputeDevice</c> implements error correction for the memories, caches, registers etc. Is <c>false</c> if the <c>ComputeDevice</c> does not implement error correction. This can be a requirement for certain clients of OpenCL. </remarks>
-        </member>
-        <member name="P:Cloo.ComputeDevice.ExecutionCapabilities">
-            <summary>
-            Gets the <c>ComputeDeviceExecutionCapabilities</c> of the <c>ComputeDevice</c>.
-            </summary>
-        </member>
-        <member name="P:Cloo.ComputeDevice.Extensions">
-            <summary>
-            Gets a read-only collection of names of extensions that the <c>ComputeDevice</c> supports.
-            </summary>
-        </member>
-        <member name="P:Cloo.ComputeDevice.GlobalMemoryCacheLineSize">
-            <summary>
-            Gets the size of the global <c>ComputeDevice</c> memory cache line in bytes.
-            </summary>
-        </member>
-        <member name="P:Cloo.ComputeDevice.GlobalMemoryCacheSize">
-            <summary>
-            Gets the size of the global <c>ComputeDevice</c> memory cache in bytes.
-            </summary>
-        </member>
-        <member name="P:Cloo.ComputeDevice.GlobalMemoryCacheType">
-            <summary>
-            Gets the <c>ComputeDeviceMemoryCacheType</c> of the <c>ComputeDevice</c>.
-            </summary>
-<<<<<<< HEAD
-=======
-            <param name="devices"> A subset or all of the <c>ComputeProgram.Devices</c>. If <paramref name="devices"/> is <c>null</c>, the executable is built for every item of the <c>ComputeProgram.Devices</c> for which a source or a binary has been loaded. </param>
-            <param name="options"> A set of options for the OpenCL compiler. </param>
-            <param name="notify"> A delegate instance that represents a reference to a notification routine. This routine is a callback function that an application can register and which will be called when the program executable has been built (successfully or unsuccessfully). If <paramref name="notify"/> is not <c>null</c>, <c>ComputeProgram.Build</c> does not need to wait for the build to complete and can return immediately. If <paramref name="notify"/> is <c>null</c>, <c>ComputeProgram.Build</c> does not return until the build has completed. The callback function may be called asynchronously by the OpenCL implementation. It is the application's responsibility to ensure that the callback function is thread-safe and that the delegate instance doesn't get collected by the Garbage Collector until the build operation triggers the callback. </param>
-            <param name="notifyDataPtr"> Optional user data that will be passed to <paramref name="notify"/>. </param>
->>>>>>> c2247f2b
-        </member>
-        <member name="P:Cloo.ComputeDevice.GlobalMemorySize">
-            <summary>
-            Gets the size of the global <c>ComputeDevice</c> memory in bytes.
-            </summary>
-        </member>
-        <member name="P:Cloo.ComputeDevice.Image2DMaxHeight">
-            <summary>
-            Maximum height of 2D images that the <c>ComputeDevice</c> supports in pixels.
-            </summary>
-            <remarks> The minimum value is 8192 if <c>ComputeDevice.ImageSupport</c> is <c>true</c>. </remarks>
-        </member>
-        <member name="P:Cloo.ComputeDevice.Image2DMaxWidth">
-            <summary>
-            Maximum width of 2D image that the <c>ComputeDevice</c> supports in pixels.
-            </summary>
-            <remarks> The minimum value is 8192 if <c>ComputeDevice.ImageSupport</c> is <c>true</c>. </remarks>
-        </member>
-        <member name="P:Cloo.ComputeDevice.Image3DMaxDepth">
-            <summary>
-            Maximum depth of 3D image the <c>ComputeDevice</c> supports in pixels.
-            </summary>
-            <remarks> The minimum value is 2048 if <c>ComputeDevice.ImageSupport</c> is <c>true</c>. </remarks>
-        </member>
-        <member name="P:Cloo.ComputeDevice.Image3DMaxHeight">
-            <summary>
-            Max height of 3D image the <c>ComputeDevice</c> supports in pixels.
-            </summary>
-            <remarks> The minimum value is 2048 if <c>ComputeDevice.ImageSupport</c> is <c>true</c>. </remarks>
-        </member>
-        <member name="P:Cloo.ComputeDevice.Image3DMaxWidth">
-            <summary>
-            Max width of 3D image the <c>ComputeDevice</c> supports in pixels.
-            </summary>
-            <remarks> The minimum value is 2048 if <c>ComputeDevice.ImageSupport</c> is <c>true</c>. </remarks>
-        </member>
-        <member name="P:Cloo.ComputeDevice.ImageSupport">
-            <summary>
-            Gets the state of image support of the <c>ComputeDevice</c>.
-            </summary>
-            <remarks> Is <c>true</c> if <c>ComputeImage</c>s are supported by the <c>ComputeDevice</c> and <c>false</c> otherwise. </remarks>
-        </member>
-        <member name="P:Cloo.ComputeDevice.LocalMemorySize">
-            <summary>
-            Gets the size of local memory are of the <c>ComputeDevice</c> in bytes.
-            </summary>
-            <remarks> The minimum value is 16 KB. </remarks>
-        </member>
-        <member name="P:Cloo.ComputeDevice.LocalMemoryType">
-            <summary>
-            Gets the <c>ComputeDeviceLocalMemoryType</c> that is supported on the <c>ComputeDevice</c>.
-            </summary>
-        </member>
-        <member name="P:Cloo.ComputeDevice.MaxClockFrequency">
-            <summary>
-            Gets the maximum configured clock frequency of the <c>ComputeDevice</c> in MHz.
-            </summary>
-        </member>
-        <member name="P:Cloo.ComputeDevice.MaxComputeUnits">
-            <summary>
-            Gets the number of parallel compute cores on the <c>ComputeDevice</c>.
-            </summary>
-            <remarks> The minimum value is 1. </remarks>
-        </member>
-        <member name="P:Cloo.ComputeDevice.MaxConstantArguments">
-            <summary>
-            Gets the maximum number of arguments declared with the <c>__constant</c> or <c>constant</c> qualifier in a <c>ComputeKernel</c> executing in the <c>ComputeDevice</c>.
-            </summary>
-            <remarks> The minimum value is 8. </remarks>
-        </member>
-        <member name="P:Cloo.ComputeDevice.MaxConstantBufferSize">
-            <summary>
-            Gets the maximum size in bytes of a constant buffer allocation in the <c>ComputeDevice</c> memory.
-            </summary>
-            <remarks>  The minimum value is 64 KB. </remarks>
-        </member>
-        <member name="P:Cloo.ComputeDevice.MaxMemoryAllocationSize">
-            <summary>
-            Gets the maximum size of memory object allocation in the <c>ComputeDevice</c> memory in bytes.
-            </summary>
-            <remarks> The minimum value is <c>max(ComputeDevice.GlobalMemorySize/4, 128*1024*1024)</c>. </remarks>
-        </member>
-        <member name="P:Cloo.ComputeDevice.MaxParameterSize">
-            <summary>
-            Gets the maximum size in bytes of the arguments that can be passed to a <c>ComputeKernel</c> executing in the <c>ComputeDevice</c>.
-            </summary>
-            <remarks> The minimum value is 256. </remarks>
-        </member>
-        <member name="P:Cloo.ComputeDevice.MaxReadImageArguments">
-            <summary>
-            Gets the maximum number of simultaneous <c>ComputeImage</c>s that can be read by a <c>ComputeKernel</c> executing in the <c>ComputeDevice</c>.
-            </summary>
-            <remarks> The minimum value is 128 if <c>ComputeDevice.ImageSupport</c> is <c>true</c>. </remarks>
-        </member>
-        <member name="P:Cloo.ComputeDevice.MaxSamplers">
-            <summary>
-            Gets the maximum number of <c>ComputeSampler</c>s that can be used in a <c>ComputeKernel</c>.
-            </summary>
-            <remarks> The minimum value is 16 if <c>ComputeDevice.ImageSupport</c> is <c>true</c>. </remarks>
-        </member>
-        <member name="P:Cloo.ComputeDevice.MaxWorkGroupSize">
-            <summary>
-            Gets the maximum number of work-items in a work-group executing a <c>ComputeKernel</c> in a <c>ComputeDevice</c> using the data parallel execution model.
-            </summary>
-            <remarks> The minimum value is 1. </remarks>
-        </member>
-        <member name="P:Cloo.ComputeDevice.MaxWorkItemDimensions">
-            <summary>
-            Gets the maximum number of dimensions that specify the global and local work-item IDs used by the data parallel execution model.
-            </summary>
-            <remarks> The minimum value is 3. </remarks>
-        </member>
-        <member name="P:Cloo.ComputeDevice.MaxWorkItemSizes">
-            <summary>
-            Gets the maximum number of work-items that can be specified in each dimension of the <paramref name="globalWorkSize"/> argument of <c>ComputeCommandQueue.Execute</c>.
-            </summary>
-        </member>
-        <member name="P:Cloo.ComputeDevice.MaxWriteImageArguments">
-            <summary>
-            Gets the maximum number of simultaneous <c>ComputeImage</c>s that can be written to by a <c>ComputeKernel</c> executing in the <c>ComputeDevice</c>.
-            </summary>
-            <remarks> The minimum value is 8 if <c>ComputeDevice.ImageSupport</c> is <c>true</c>. </remarks>
-        </member>
-        <member name="P:Cloo.ComputeDevice.MemoryBaseAddressAlignment">
-            <summary>
-            Gets the alignment in bits of the base address of any <c>ComputeMemory</c> allocated in the <c>ComputeDevice</c> memory.
-            </summary>
-        </member>
-        <member name="P:Cloo.ComputeDevice.MinDataTypeAlignmentSize">
-            <summary>
-            Gets the smallest alignment in bytes which can be used for any data type allocated in the <c>ComputeDevice</c> memory.
-            </summary>
-        </member>
-        <member name="P:Cloo.ComputeDevice.Name">
-            <summary>
-            Gets the name of the <c>ComputeDevice</c>.
-            </summary>
-        </member>
-        <member name="P:Cloo.ComputeDevice.Platform">
-            <summary>
-            Gets the <c>ComputePlatform</c> associated with the <c>ComputeDevice</c>.
-            </summary>
-        </member>
-        <member name="P:Cloo.ComputeDevice.PreferredVectorWidthDouble">
-            <summary>
-            Gets the <c>ComputeDevice</c>'s preferred native vector width size for vector of <c>double</c>s.
-            </summary>
-            <remarks> The vector width is defined as the number of scalar elements that can be stored in the vector. </remarks>
-        </member>
-        <member name="P:Cloo.ComputeDevice.PreferredVectorWidthFloat">
-            <summary>
-            Gets the <c>ComputeDevice</c>'s preferred native vector width size for vector of <c>float</c>s.
-            </summary>
-            <remarks> The vector width is defined as the number of scalar elements that can be stored in the vector. </remarks>
-        </member>
-        <member name="P:Cloo.ComputeDevice.PreferredVectorWidthChar">
-            <summary>
-            Gets the <c>ComputeDevice</c>'s preferred native vector width size for vector of <c>char</c>s.
-            </summary>
-            <remarks> The vector width is defined as the number of scalar elements that can be stored in the vector. </remarks>
-        </member>
-        <member name="P:Cloo.ComputeDevice.PreferredVectorWidthInt">
-            <summary>
-            Gets the <c>ComputeDevice</c>'s preferred native vector width size for vector of <c>int</c>s.
-            </summary>
-            <remarks> The vector width is defined as the number of scalar elements that can be stored in the vector. </remarks>
-        </member>
-        <member name="P:Cloo.ComputeDevice.PreferredVectorWidthLong">
-            <summary>
-            Gets the <c>ComputeDevice</c>'s preferred native vector width size for vector of <c>long</c>s.
-            </summary>
-            <remarks> The vector width is defined as the number of scalar elements that can be stored in the vector. </remarks>
-        </member>
-        <member name="P:Cloo.ComputeDevice.PreferredVectorWidthShort">
-            <summary>
-            Gets the <c>ComputeDevice</c>'s preferred native vector width size for vector of <c>short</c>s.
-            </summary>
-            <remarks> The vector width is defined as the number of scalar elements that can be stored in the vector. </remarks>
-        </member>
-        <member name="P:Cloo.ComputeDevice.Profile">
-            <summary>
-            Gets the OpenCL profile name supported by the <c>ComputeDevice</c>.
-            </summary>
-            <remarks> 
-            The profile name returned can be one of the following strings:
-            <list type="bullets">
-            <item>
-                <term> FULL_PROFILE </term>
-                <description> The <c>ComputeDevice</c> supports the OpenCL specification (functionality defined as part of the core specification and does not require any extensions to be supported). </description>
-            </item>
-            <item>
-                <term> EMBEDDED_PROFILE </term>
-                <description> The <c>ComputeDevice</c> supports the OpenCL embedded profile. </description>
-            </item>
-            </list>
-            </remarks>
-        </member>
-        <member name="P:Cloo.ComputeDevice.ProfilingTimerResolution">
-            <summary>
-            Gets the resolution of the <c>ComputeDevice</c> timer in nanoseconds.
-            </summary>
-        </member>
-        <member name="P:Cloo.ComputeDevice.SingleCapabilites">
-            <summary>
-            Gets the <c>ComputeDeviceSingleCapabilities</c> of the <c>ComputeDevice</c>.
-            </summary>
-        </member>
-        <member name="P:Cloo.ComputeDevice.Type">
-            <summary>
-            Gets the <c>ComputeDeviceTypes</c> of the <c>ComputeDevice</c>.
-            </summary>
-        </member>
-        <member name="P:Cloo.ComputeDevice.Vendor">
-            <summary>
-            Gets the <c>ComputeDevice</c> vendor name string.
-            </summary>
-        </member>
-        <member name="P:Cloo.ComputeDevice.VendorId">
-            <summary>
-            Gets a unique <c>ComputeDevice</c> vendor identifier.
-            </summary>
-            <remarks> An example of a unique device identifier could be the PCIe ID. </remarks>
-        </member>
-        <member name="P:Cloo.ComputeDevice.Version">
-            <summary>
-            Gets the OpenCL version supported by the <c>ComputeDevice</c>.
-            </summary>
-            <remarks> This version string has the following format: <c>OpenCL[space][major_version].[minor_version][space][vendor-specific information]</c> </remarks>
-        </member>
-        <member name="T:Cloo.ComputeContext">
-            <summary>
-            Represents an OpenCL context.
-            </summary>
-            <remarks> The environment within which the kernels execute and the domain in which synchronization and memory management is defined. </remarks>
-            <br/>
-            <example> 
-            This example shows how to create a <c>ComputeContext</c> that is able to share data with an OpenGL context in a Microsoft Windows OS:
-            <code>
-            [DllImport("opengl32.dll")]
-            extern static IntPtr wglGetCurrentDC();
-            // ...
-            IntPtr deviceContextHandle = wglGetCurrentDC();
-            ComputePlatform platform = ComputePlatform.GetByName(nameOfPlatformCapableOfCLGLInterop);
-            ComputeContextProperty p1 = new ComputeContextProperty(ComputeContextPropertyName.Platform, platform.Handle);
-            ComputeContextProperty p2 = new ComputeContextProperty(ComputeContextPropertyName.CL_GL_CONTEXT_KHR, openGLContextHandle);
-            ComputeContextProperty p3 = new ComputeContextProperty(ComputeContextPropertyName.CL_WGL_HDC_KHR, deviceContextHandle);
-            ComputeContextPropertyList cpl = new ComputeContextPropertyList(new ComputeContextProperty[] { p1, p2, p3 });
-            ComputeContext context = new ComputeContext(ComputeDeviceTypes.Gpu, cpl, null, IntPtr.Zero);
-            </code>
-            </example>
-            <seealso cref="T:Cloo.ComputeDevice"/>
-            <seealso cref="T:Cloo.ComputePlatform"/>
-        </member>
-        <member name="M:Cloo.ComputeContext.#ctor(System.Collections.Generic.ICollection{Cloo.ComputeDevice},Cloo.ComputeContextPropertyList,Cloo.ComputeContextNotifier,System.IntPtr)">
-            <summary>
-            Creates a new <c>ComputeContext</c> on a collection of <c>ComputeDevice</c>s.
-            </summary>
-            <param name="devices"> A collection of <c>ComputeDevice</c>s to associate with the <c>ComputeContext</c>. </param>
-            <param name="properties"> A <c>ComputeContextPropertyList</c> of the <c>ComputeContext</c>. </param>
-            <param name="notify"> A callback function that can be registered by the application. This callback function will be used by the OpenCL implementation to report information on errors that occur in the <c>ComputeContext</c>. This callback function may be called asynchronously by the OpenCL implementation. It is the application's responsibility to ensure that the callback function is thread-safe. If <paramref name="notify"/> is <c>null</c>, no callback function is registered. </param>
-            <param name="notifyDataPtr"> Optional user data that will be passed to <paramref name="notify"/>. </param>
-        </member>
-        <member name="M:Cloo.ComputeContext.#ctor(Cloo.ComputeDeviceTypes,Cloo.ComputeContextPropertyList,Cloo.ComputeContextNotifier,System.IntPtr)">
-            <summary>
-            Creates a new <c>ComputeContext</c> on all the <c>ComputeDevice</c>s that match the specified <c>ComputeDeviceTypes</c>.
-            </summary>
-            <param name="deviceType"> A bit-field that identifies the type of <c>ComputeDevice</c> to associate with the <c>ComputeContext</c>. </param>
-            <param name="properties"> A <c>ComputeContextPropertyList</c> of the <c>ComputeContext</c>. </param>
-            <param name="notify"> A callback function that can be registered by the application. This callback function will be used by the OpenCL implementation to report information on errors that occur in the <c>ComputeContext</c>. This callback function may be called asynchronously by the OpenCL implementation. It is the application's responsibility to ensure that the callback function is thread-safe. If <paramref name="notify"/> is <c>null</c>, no callback function is registered. </param>
-            <param name="userDataPtr"> Optional user data that will be passed to <paramref name="notify"/>. </param>
-        </member>
-        <member name="M:Cloo.ComputeContext.ToString">
-            <summary>
-            Gets the string representation of the <c>ComputeContext</c>.
-            </summary>
-            <returns> The string representation of the <c>ComputeContext</c>. </returns>
-        </member>
-        <member name="P:Cloo.ComputeContext.Devices">
-            <summary>
-            Gets a read-only collection of the <c>ComputeDevice</c>s of the <c>ComputeContext</c>.
-            </summary>
-        </member>
-        <member name="P:Cloo.ComputeContext.Platform">
-            <summary>
-            Gets the <c>ComputePlatform</c> of the <c>ComputeContext</c>.
-            </summary>
-        </member>
-        <member name="P:Cloo.ComputeContext.Properties">
-            <summary>
-            Gets a collection of <c>ComputeContextProperty</c>s of the <c>ComputeContext</c>.
-            </summary>
-        </member>
-        <member name="T:Cloo.ComputeContextNotifier">
-            <summary>
-            A callback function that can be registered by the application to report information on errors that occur in the <c>ComputeContext</c>.
-            </summary>
-            <param name="errorInfo"> An error string. </param>
-            <param name="clDataPtr"> A pointer to binary data that is returned by the OpenCL implementation that can be used to log additional information helpful in debugging the error.</param>
-            <param name="clDataSize"> The size of the binary data that is returned by the OpenCL. </param>
-            <param name="userDataPtr"> The pointer to the optional user data specified in <paramref name="notifyDataPtr"/> argument of <c>ComputeContext</c> constructor. </param>
-            <remarks> This callback function may be called asynchronously by the OpenCL implementation. It is the application's responsibility to ensure that the callback function is thread-safe. </remarks>
-        </member>
         <member name="T:Cloo.ComputeBuffer`1">
             <summary>
             Represents an OpenCL buffer.
@@ -1293,7 +1131,7 @@
             </summary>
             <param name="devices"> A subset or all of the <c>ComputeProgram.Devices</c>. If <paramref name="devices"/> is <c>null</c>, the executable is built for every item of the <c>ComputeProgram.Devices</c> for which a source or a binary has been loaded. </param>
             <param name="options"> A set of options for the OpenCL compiler. </param>
-            <param name="notify"> A notification routine. The notification routine is a callback function that an application can register and which will be called when the program executable has been built (successfully or unsuccessfully). If <paramref name="notify"/> is not <c>null</c>, <c>ComputeProgram.Build</c> does not need to wait for the build to complete and can return immediately. If <paramref name="notify"/> is <c>null</c>, <c>ComputeProgram.Build</c> does not return until the build has completed. This callback function may be called asynchronously by the OpenCL implementation. It is the application's responsibility to ensure that the callback function is thread-safe. </param>
+            <param name="notify"> A delegate instance that represents a reference to a notification routine. This routine is a callback function that an application can register and which will be called when the program executable has been built (successfully or unsuccessfully). If <paramref name="notify"/> is not <c>null</c>, <c>ComputeProgram.Build</c> does not need to wait for the build to complete and can return immediately. If <paramref name="notify"/> is <c>null</c>, <c>ComputeProgram.Build</c> does not return until the build has completed. The callback function may be called asynchronously by the OpenCL implementation. It is the application's responsibility to ensure that the callback function is thread-safe and that the delegate instance doesn't get collected by the Garbage Collector until the build operation triggers the callback. </param>
             <param name="notifyDataPtr"> Optional user data that will be passed to <paramref name="notify"/>. </param>
         </member>
         <member name="M:Cloo.ComputeProgram.CreateAllKernels">
@@ -1429,10 +1267,6 @@
             <summary>
             Deprecated. Use the full version instead.
             </summary>
-<<<<<<< HEAD
-=======
-            <remarks> This version string has the following format: <c>OpenCL[space][major_version].[minor_version][space][vendor-specific information]</c>. </remarks>
->>>>>>> c2247f2b
         </member>
         <member name="M:Cloo.ComputeCommandQueue.Copy``1(Cloo.ComputeBuffer{``0},Cloo.ComputeBuffer{``0},System.Int64,System.Int64,System.Int64,System.Collections.Generic.ICollection{Cloo.ComputeEvent})">
             <summary>
@@ -1542,7 +1376,6 @@
             <summary>
             Deprecated. Use the full version instead.
             </summary>
-            <remarks> This version string has the following format: <c>OpenCL[space][major_version].[minor_version][space][vendor-specific information]</c>. </remarks>
         </member>
         <member name="M:Cloo.ComputeCommandQueue.Map(Cloo.ComputeImage,System.Boolean,Cloo.ComputeMemoryMappingFlags,System.Int64[],System.Int64[],System.Collections.Generic.ICollection{Cloo.ComputeEvent})">
             <summary>
@@ -1739,6 +1572,11 @@
             Gets a 64-bit value that describes the current <c>ComputeEvent.CommandQueue.Device</c> time counter in nanoseconds when the command identified by the <c>ComputeEvent</c> that has been enqueued is submitted by the host to the <c>ComputeEvent.CommandQueue.Device</c>.
             </summary>
         </member>
+        <member name="P:Cloo.ComputeEvent.Context">
+            <summary>
+            Gets the <c>ComputeContext</c> associated with the <c>ComputeEvent</c>
+            </summary>
+        </member>
         <member name="P:Cloo.ComputeEvent.ExecutionStatus">
             <summary>
             Gets the execution status of the command identified by the <c>ComputeEvent</c>.
