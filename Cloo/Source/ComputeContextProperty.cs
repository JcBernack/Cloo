﻿#region License

/*

Copyright (c) 2009 - 2010 Fatjon Sakiqi

Permission is hereby granted, free of charge, to any person
obtaining a copy of this software and associated documentation
files (the "Software"), to deal in the Software without
restriction, including without limitation the rights to use,
copy, modify, merge, publish, distribute, sublicense, and/or sell
copies of the Software, and to permit persons to whom the
Software is furnished to do so, subject to the following
conditions:

The above copyright notice and this permission notice shall be
included in all copies or substantial portions of the Software.

THE SOFTWARE IS PROVIDED "AS IS", WITHOUT WARRANTY OF ANY KIND,
EXPRESS OR IMPLIED, INCLUDING BUT NOT LIMITED TO THE WARRANTIES
OF MERCHANTABILITY, FITNESS FOR A PARTICULAR PURPOSE AND
NONINFRINGEMENT. IN NO EVENT SHALL THE AUTHORS OR COPYRIGHT
HOLDERS BE LIABLE FOR ANY CLAIM, DAMAGES OR OTHER LIABILITY,
WHETHER IN AN ACTION OF CONTRACT, TORT OR OTHERWISE, ARISING
FROM, OUT OF OR IN CONNECTION WITH THE SOFTWARE OR THE USE OR
OTHER DEALINGS IN THE SOFTWARE.

*/

#endregion

namespace Cloo
{
    using System;

    /// <summary>
    /// Represents an OpenCL context property.
    /// </summary>
    /// <remarks> An OpenCL context property is a (name, value) data pair. </remarks>
    public class ComputeContextProperty
    {
        #region Fields

        private readonly ComputeContextPropertyName name;
        private readonly IntPtr value;

        #endregion

        #region Properties

        /// <summary>
        /// Gets the <c>ComputeContextPropertyName</c> of the <c>ComputeContextProperty</c>.
        /// </summary>
        public ComputeContextPropertyName Name { get { return name; } }

        /// <summary>
        /// Gets the value of the <c>ComputeContextProperty</c>.
        /// </summary>
        public IntPtr Value { get { return value; } }

        #endregion

        #region Constructors

        /// <summary>
        /// Creates a new <c>ComputeContextProperty</c>.
        /// </summary>
        /// <param name="name"> The name of the <c>ComputeContextProperty</c>. </param>
        /// <param name="value"> The value of the created <c>ComputeContextProperty</c>. </param>
        public ComputeContextProperty(ComputeContextPropertyName name, IntPtr value)
        {
            this.name = name;
            this.value = value;
        }

        #endregion

        #region Public methods

        /// <summary>
        /// Gets the string representation of the <c>ComputeContextProperty</c>.
        /// </summary>
<<<<<<< HEAD
        /// <remarks> The string representation of the <c>ComputeContextProperty</c>. </remarks>
=======
        /// <returns> The string representation of the <c>ComputeContextProperty</c>. </returns>
>>>>>>> ca196e15
        public override string ToString()
        {
            return "ComputeContextProperty(" + name + ", " + value + ")";
        }

        #endregion
    }
}<|MERGE_RESOLUTION|>--- conflicted
+++ resolved
@@ -80,11 +80,7 @@
         /// <summary>
         /// Gets the string representation of the <c>ComputeContextProperty</c>.
         /// </summary>
-<<<<<<< HEAD
-        /// <remarks> The string representation of the <c>ComputeContextProperty</c>. </remarks>
-=======
         /// <returns> The string representation of the <c>ComputeContextProperty</c>. </returns>
->>>>>>> ca196e15
         public override string ToString()
         {
             return "ComputeContextProperty(" + name + ", " + value + ")";
