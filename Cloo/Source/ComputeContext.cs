﻿#region License

/*

Copyright (c) 2009 - 2010 Fatjon Sakiqi

Permission is hereby granted, free of charge, to any person
obtaining a copy of this software and associated documentation
files (the "Software"), to deal in the Software without
restriction, including without limitation the rights to use,
copy, modify, merge, publish, distribute, sublicense, and/or sell
copies of the Software, and to permit persons to whom the
Software is furnished to do so, subject to the following
conditions:

The above copyright notice and this permission notice shall be
included in all copies or substantial portions of the Software.

THE SOFTWARE IS PROVIDED "AS IS", WITHOUT WARRANTY OF ANY KIND,
EXPRESS OR IMPLIED, INCLUDING BUT NOT LIMITED TO THE WARRANTIES
OF MERCHANTABILITY, FITNESS FOR A PARTICULAR PURPOSE AND
NONINFRINGEMENT. IN NO EVENT SHALL THE AUTHORS OR COPYRIGHT
HOLDERS BE LIABLE FOR ANY CLAIM, DAMAGES OR OTHER LIABILITY,
WHETHER IN AN ACTION OF CONTRACT, TORT OR OTHERWISE, ARISING
FROM, OUT OF OR IN CONNECTION WITH THE SOFTWARE OR THE USE OR
OTHER DEALINGS IN THE SOFTWARE.

*/

#endregion

namespace Cloo
{
    using System;
    using System.Collections.Generic;
    using System.Collections.ObjectModel;
    using System.Runtime.InteropServices;
    using Cloo.Bindings;

    /// <summary>
    /// Represents an OpenCL context.
    /// </summary>
    /// <remarks> The environment within which the kernels execute and the domain in which synchronization and memory management is defined. </remarks>
    /// <example> 
    /// This example shows how to create a <c>ComputeContext</c> that is able to share data with an OpenGL context in a Microsoft Windows OS:
    /// <code>
    /// [DllImport("opengl32.dll")]
    /// extern static IntPtr wglGetCurrentDC();
    /// // ...
    /// IntPtr deviceContextHandle = wglGetCurrentDC();
    /// ComputePlatform platform = ComputePlatform.GetByName(nameOfPlatformCapableOfCLGLInterop);
    /// ComputeContextProperty p1 = new ComputeContextProperty(ComputeContextPropertyName.Platform, platform.Handle);
    /// ComputeContextProperty p2 = new ComputeContextProperty(ComputeContextPropertyName.CL_GL_CONTEXT_KHR, openGLContextHandle);
    /// ComputeContextProperty p3 = new ComputeContextProperty(ComputeContextPropertyName.CL_WGL_HDC_KHR, deviceContextHandle);
    /// ComputeContextPropertyList cpl = new ComputeContextPropertyList(new ComputeContextProperty[] { p1, p2, p3 });
    /// ComputeContext context = new ComputeContext(ComputeDeviceTypes.Gpu, cpl, null, IntPtr.Zero);
    /// // creating a shared CL/GL ComputeBuffer
    /// ComputeBuffer<T> clBuffer = ComputeBuffer.CreateFromGLBuffer<T>(context, flags, glBufferId);
    /// </code>
    /// </example>
    /// <seealso cref="ComputeDevice"/>
    /// <seealso cref="ComputePlatform"/>
    public class ComputeContext : ComputeResource
    {
        #region Fields

        private readonly ReadOnlyCollection<ComputeDevice> devices;
        private readonly ComputePlatform platform;
        private readonly ComputeContextPropertyList properties;

        #endregion

        #region Properties

        /// <summary>
        /// Gets a read-only collection of the <c>ComputeDevice</c>s of the <c>ComputeContext</c>.
        /// </summary>
        public ReadOnlyCollection<ComputeDevice> Devices
        {
            get
            {
                return devices;
            }
        }

        /// <summary>
        /// Gets the <c>ComputePlatform</c> of the <c>ComputeContext</c>.
        /// </summary>
        public ComputePlatform Platform
        {
            get
            {
                return platform;
            }
        }

        /// <summary>
        /// Gets the <c>ComputeContextPropertyList</c> of the <c>ComputeContext</c>.
        /// </summary>
        public ComputeContextPropertyList Properties
        {
            get
            {
                return properties;
            }
        }

        #endregion

        #region Constructors

        /// <summary>
        /// Creates a new <c>ComputeContext</c> on a collection of <c>ComputeDevice</c>s.
        /// </summary>
        /// <param name="devices"> A collection of <c>ComputeDevice</c>s to associate with the <c>ComputeContext</c>. </param>
        /// <param name="properties"> A <c>ComputeContextPropertyList</c> of the <c>ComputeContext</c>. </param>
        /// <param name="notify"> A callback function that can be registered by the application. This callback function will be used by the OpenCL implementation to report information on errors that occur in the <c>ComputeContext</c>. This callback function may be called asynchronously by the OpenCL implementation. It is the application's responsibility to ensure that the callback function is thread-safe. If <paramref name="notify"/> is null, no callback function is registered. </param>
        /// <param name="userDataPtr"> Optional user data that will be passed to <paramref name="notify"/>. </param>
        public ComputeContext(ICollection<ComputeDevice> devices, ComputeContextPropertyList properties, ComputeContextNotifier notify, IntPtr userDataPtr)
        {
            unsafe
            {
                IntPtr[] deviceHandles = Tools.ExtractHandles(devices);
                IntPtr[] propertiesList = (properties != null) ? properties.ToIntPtrArray() : null;
                IntPtr notifyFuncPtr = (notify != null) ? Marshal.GetFunctionPointerForDelegate(notify) : IntPtr.Zero;

                ComputeErrorCode error = ComputeErrorCode.Success;
                fixed (IntPtr* propertiesPtr = propertiesList)
                fixed (IntPtr* deviceHandlesPtr = deviceHandles)
                    Handle = CL10.CreateContext(
                        propertiesPtr,
                        devices.Count,
                        deviceHandlesPtr,
                        notifyFuncPtr,
                        userDataPtr,
                        &error);
                ComputeException.ThrowOnError(error);

                this.properties = properties;
                ComputeContextProperty platformProperty = properties.GetByName(ComputeContextPropertyName.Platform);
                this.platform = ComputePlatform.GetByHandle(platformProperty.Value);
                this.devices = GetDevices();
            }
        }

        /// <summary>
        /// Creates a new <c>ComputeContext</c> on all the <c>ComputeDevice</c>s that match the specified <c>ComputeDeviceTypes</c>.
        /// </summary>
        /// <param name="deviceType"> A bit-field that identifies the type of <c>ComputeDevice</c> to associate with the <c>ComputeContext</c>. </param>
        /// <param name="properties"> A <c>ComputeContextPropertyList</c> of the <c>ComputeContext</c>. </param>
        /// <param name="notify"> A callback function that can be registered by the application. This callback function will be used by the OpenCL implementation to report information on errors that occur in the <c>ComputeContext</c>. This callback function may be called asynchronously by the OpenCL implementation. It is the application's responsibility to ensure that the callback function is thread-safe. If <paramref name="notify"/> is null, no callback function is registered. </param>
        /// <param name="userDataPtr"> Optional user data that will be passed to <paramref name="notify"/>. </param>
        public ComputeContext(ComputeDeviceTypes deviceType, ComputeContextPropertyList properties, ComputeContextNotifier notify, IntPtr userDataPtr)
        {
            unsafe
            {
                IntPtr[] propertiesList = (properties != null) ? properties.ToIntPtrArray() : null;
                IntPtr notifyFuncPtr = (notify != null) ? Marshal.GetFunctionPointerForDelegate(notify) : IntPtr.Zero;

                ComputeErrorCode error = ComputeErrorCode.Success;
                fixed (IntPtr* propertiesPtr = propertiesList)
                    Handle = CL10.CreateContextFromType(
                        propertiesPtr,
                        deviceType,
                        notifyFuncPtr,
                        userDataPtr,
                        &error);
                ComputeException.ThrowOnError(error);

                this.properties = properties;
                ComputeContextProperty platformProperty = properties.GetByName(ComputeContextPropertyName.Platform);
                this.platform = ComputePlatform.GetByHandle(platformProperty.Value);
                this.devices = GetDevices();
            }
        }

        #endregion

        #region Public methods

        /// <summary>
        /// Gets the string representation of the <c>ComputeContext</c>.
        /// </summary>
        /// <returns> The string representation of the <c>ComputeContext</c>. </returns>
        public override string ToString()
        {
            return "ComputeContext" + base.ToString();
        }

        #endregion

        #region Protected methods

        protected override void Dispose(bool manual)
        {
            if (manual)
            {
                //free managed resources
            }

            // free native resources
            if (Handle != IntPtr.Zero)
            {
                CL10.ReleaseContext(Handle);
                Handle = IntPtr.Zero;
            }
        }

        #endregion

        #region Private methods

        private ReadOnlyCollection<ComputeDevice> GetDevices()
        {
            unsafe
            {
                List<IntPtr> validDeviceHandles = new List<IntPtr>(GetArrayInfo<ComputeContextInfo, IntPtr>(ComputeContextInfo.Devices, CL10.GetContextInfo));
                List<ComputeDevice> validDevices = new List<ComputeDevice>();
                foreach (ComputePlatform platform in ComputePlatform.Platforms)
                {
                    foreach (ComputeDevice device in platform.Devices)
                        if (validDeviceHandles.Contains(device.Handle))
                            validDevices.Add(device);
                }
                return new ReadOnlyCollection<ComputeDevice>(validDevices);
            }
        }

        #endregion
    }

    /// <summary>
    /// A callback function that can be registered by the application to report information on errors that occur in the <c>ComputeContext</c>.
    /// </summary>
    /// <param name="errorInfo"> An error string. </param>
<<<<<<< HEAD
    /// <param name="clDataPtr"> A pointer to binary data that is returned by the OpenCL implementation that can be used to log additional information helpful in debugging the error. </param>
    /// <param name="clDataSize"> The size of the binary data that is returned by the OpenCL. </param>
    /// <param name="userDataPtr"> A pointer to user supplied data. </param>
=======
    /// <param name="clDataPtr"> A pointer to binary data that is returned by the OpenCL implementation that can be used to log additional information helpful in debugging the error.</param>
    /// <param name="clDataSize"> The size of the binary data that is returned by the OpenCL. </param>
    /// <param name="userDataPtr"> The pointer to the optional user data specified in <paramref name="userDataPtr"/> argument of <c>ComputeContext</c> constructor. </param>
    /// <remarks> This callback function may be called asynchronously by the OpenCL implementation. It is the application's responsibility to ensure that the callback function is thread-safe. </remarks>
>>>>>>> 831b107e
    [UnmanagedFunctionPointer(CallingConvention.Cdecl)]
    public delegate void ComputeContextNotifier(String errorInfo, IntPtr clDataPtr, IntPtr clDataSize, IntPtr userDataPtr);
}<|MERGE_RESOLUTION|>--- conflicted
+++ resolved
@@ -233,16 +233,10 @@
     /// A callback function that can be registered by the application to report information on errors that occur in the <c>ComputeContext</c>.
     /// </summary>
     /// <param name="errorInfo"> An error string. </param>
-<<<<<<< HEAD
-    /// <param name="clDataPtr"> A pointer to binary data that is returned by the OpenCL implementation that can be used to log additional information helpful in debugging the error. </param>
-    /// <param name="clDataSize"> The size of the binary data that is returned by the OpenCL. </param>
-    /// <param name="userDataPtr"> A pointer to user supplied data. </param>
-=======
     /// <param name="clDataPtr"> A pointer to binary data that is returned by the OpenCL implementation that can be used to log additional information helpful in debugging the error.</param>
     /// <param name="clDataSize"> The size of the binary data that is returned by the OpenCL. </param>
     /// <param name="userDataPtr"> The pointer to the optional user data specified in <paramref name="userDataPtr"/> argument of <c>ComputeContext</c> constructor. </param>
     /// <remarks> This callback function may be called asynchronously by the OpenCL implementation. It is the application's responsibility to ensure that the callback function is thread-safe. </remarks>
->>>>>>> 831b107e
     [UnmanagedFunctionPointer(CallingConvention.Cdecl)]
     public delegate void ComputeContextNotifier(String errorInfo, IntPtr clDataPtr, IntPtr clDataSize, IntPtr userDataPtr);
 }